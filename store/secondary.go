package store

import (
	"context"
	"errors"
	"net/http"
	"sync"

	"github.com/Layr-Labs/eigenda-proxy/common"
	"github.com/Layr-Labs/eigenda-proxy/metrics"
	"github.com/Layr-Labs/eigensdk-go/logging"
	"github.com/ethereum-optimism/optimism/op-service/retry"
	"github.com/ethereum/go-ethereum/crypto"

	"github.com/ethereum/go-ethereum/log"
)

type MetricExpression = string

const (
	Miss    MetricExpression = "miss"
	Success MetricExpression = "success"
	Failed  MetricExpression = "failed"
)

type ISecondary interface {
	AsyncWriteEntry() bool
	Enabled() bool
	Topic() chan<- PutNotify
	CachingEnabled() bool
	FallbackEnabled() bool
	HandleRedundantWrites(ctx context.Context, commitment []byte, value []byte) error
	MultiSourceRead(context.Context, []byte, bool, func(context.Context, []byte, []byte) error) ([]byte, error)
	WriteSubscriptionLoop(ctx context.Context)
}

// PutNotify ... notification received by primary manager to perform insertion across
// secondary storage backends
type PutNotify struct {
	Commitment []byte
	Value      []byte
}

// SecondaryManager ... routing abstraction for secondary storage backends
type SecondaryManager struct {
	log logging.Logger
	m   metrics.Metricer

	caches    []common.PrecomputedKeyStore
	fallbacks []common.PrecomputedKeyStore

	verifyLock       sync.RWMutex
	topic            chan PutNotify
	concurrentWrites bool
}

<<<<<<< HEAD
// NewSecondaryManager ... creates a new secondary storage router
func NewSecondaryManager(log logging.Logger, m metrics.Metricer, caches []common.PrecomputedKeyStore, fallbacks []common.PrecomputedKeyStore) ISecondary {
=======
// NewSecondaryManager ... creates a new secondary storage manager
func NewSecondaryManager(log log.Logger, m metrics.Metricer, caches []common.PrecomputedKeyStore, fallbacks []common.PrecomputedKeyStore) ISecondary {
>>>>>>> cbf53e11
	return &SecondaryManager{
		topic:      make(chan PutNotify), // channel is un-buffered which dispersing consumption across routines helps alleviate
		log:        log,
		m:          m,
		caches:     caches,
		fallbacks:  fallbacks,
		verifyLock: sync.RWMutex{},
	}
}

// Topic ...
func (sm *SecondaryManager) Topic() chan<- PutNotify {
	return sm.topic
}

func (sm *SecondaryManager) Enabled() bool {
	return sm.CachingEnabled() || sm.FallbackEnabled()
}

func (sm *SecondaryManager) CachingEnabled() bool {
	return len(sm.caches) > 0
}

func (sm *SecondaryManager) FallbackEnabled() bool {
	return len(sm.fallbacks) > 0
}

// handleRedundantWrites ... writes to both sets of backends (i.e, fallback, cache)
// and returns an error if NONE of them succeed
func (sm *SecondaryManager) HandleRedundantWrites(ctx context.Context, commitment []byte, value []byte) error {
	sources := sm.caches
	sources = append(sources, sm.fallbacks...)

	key := crypto.Keccak256(commitment)
	successes := 0

	for _, src := range sources {
		sm.log.Debug("Attempting to write to secondary storage", "backend", src.BackendType())
		cb := sm.m.RecordSecondaryRequest(src.BackendType().String(), http.MethodPut)

		// for added safety - we retry the insertion 5x using a default exponential backoff
		_, err := retry.Do[any](ctx, 5, retry.Exponential(),
			func() (any, error) {
				return 0, src.Put(ctx, key, value) // this implementation assumes that all secondary clients are thread safe
			})
		if err != nil {
			sm.log.Warn("Failed to write to redundant target", "backend", src.BackendType(), "err", err)
			cb(Failed)
		} else {
			successes++
			cb(Success)
		}
	}

	if successes == 0 {
		return errors.New("failed to write blob to any redundant targets")
	}

	return nil
}

// AsyncWriteEntry ... subscribes to put notifications posted to shared topic with primary manager
func (sm *SecondaryManager) AsyncWriteEntry() bool {
	return sm.concurrentWrites
}

// WriteSubscriptionLoop ... subscribes to put notifications posted to shared topic with primary manager
func (sm *SecondaryManager) WriteSubscriptionLoop(ctx context.Context) {
	sm.concurrentWrites = true

	for {
		select {
		case notif := <-sm.topic:
			err := sm.HandleRedundantWrites(context.Background(), notif.Commitment, notif.Value)
			if err != nil {
				sm.log.Error("Failed to write to redundant targets", "err", err)
			}

		case <-ctx.Done():
			sm.log.Debug("Terminating secondary event loop")
			return
		}
	}
}

// MultiSourceRead ... reads from a set of backends and returns the first successfully read blob
// NOTE: - this can also be parallelized when reading from multiple sources and discarding connections that fail
//   - for complete optimization we can profile secondary storage backends to determine the fastest / most reliable and always rout to it first
func (sm *SecondaryManager) MultiSourceRead(ctx context.Context, commitment []byte, fallback bool, verify func(context.Context, []byte, []byte) error) ([]byte, error) {
	var sources []common.PrecomputedKeyStore
	if fallback {
		sources = sm.fallbacks
	} else {
		sources = sm.caches
	}

	key := crypto.Keccak256(commitment)
	for _, src := range sources {
		cb := sm.m.RecordSecondaryRequest(src.BackendType().String(), http.MethodGet)
		data, err := src.Get(ctx, key)
		if err != nil {
			cb(Failed)
			sm.log.Warn("Failed to read from redundant target", "backend", src.BackendType(), "err", err)
			continue
		}

		if data == nil {
			cb(Miss)
			sm.log.Debug("No data found in redundant target", "backend", src.BackendType())
			continue
		}

		// verify cert:data using provided verification function
		sm.verifyLock.Lock()
		err = verify(ctx, commitment, data)
		if err != nil {
			cb(Failed)
			log.Warn("Failed to verify blob", "err", err, "backend", src.BackendType())
			sm.verifyLock.Unlock()
			continue
		}
		sm.verifyLock.Unlock()
		cb(Success)
		return data, nil
	}
	return nil, errors.New("no data found in any redundant backend")
}<|MERGE_RESOLUTION|>--- conflicted
+++ resolved
@@ -54,13 +54,8 @@
 	concurrentWrites bool
 }
 
-<<<<<<< HEAD
-// NewSecondaryManager ... creates a new secondary storage router
+// NewSecondaryManager ... creates a new secondary storage manager
 func NewSecondaryManager(log logging.Logger, m metrics.Metricer, caches []common.PrecomputedKeyStore, fallbacks []common.PrecomputedKeyStore) ISecondary {
-=======
-// NewSecondaryManager ... creates a new secondary storage manager
-func NewSecondaryManager(log log.Logger, m metrics.Metricer, caches []common.PrecomputedKeyStore, fallbacks []common.PrecomputedKeyStore) ISecondary {
->>>>>>> cbf53e11
 	return &SecondaryManager{
 		topic:      make(chan PutNotify), // channel is un-buffered which dispersing consumption across routines helps alleviate
 		log:        log,

package store

import (
	"context"
	"errors"
	"net/http"
	"sync"

	"github.com/Layr-Labs/eigenda-proxy/common"
	"github.com/Layr-Labs/eigenda-proxy/metrics"
	"github.com/Layr-Labs/eigensdk-go/logging"
	"github.com/ethereum-optimism/optimism/op-service/retry"
	"github.com/ethereum/go-ethereum/crypto"

	"github.com/ethereum/go-ethereum/log"
)

type MetricExpression = string

const (
	Miss    MetricExpression = "miss"
	Success MetricExpression = "success"
	Failed  MetricExpression = "failed"
)

type ISecondary interface {
	AsyncWriteEntry() bool
	Enabled() bool
	Topic() chan<- PutNotify
	CachingEnabled() bool
	FallbackEnabled() bool
	HandleRedundantWrites(ctx context.Context, commitment []byte, value []byte) error
	MultiSourceRead(context.Context, []byte, bool, func(context.Context, []byte, []byte) error) ([]byte, error)
	WriteSubscriptionLoop(ctx context.Context)
}

<<<<<<< HEAD
// PutNotify ... notification received by primary manager to perform insertions across
=======
// PutNotify ... notification received by primary manager to perform insertion across
>>>>>>> 14778353
// secondary storage backends
type PutNotify struct {
	Commitment []byte
	Value      []byte
}

// SecondaryManager ... routing abstraction for secondary storage backends
type SecondaryManager struct {
	log logging.Logger
	m   metrics.Metricer

	caches    []common.PrecomputedKeyStore
	fallbacks []common.PrecomputedKeyStore

	verifyLock       sync.RWMutex
	topic            chan PutNotify
	concurrentWrites bool
}

// NewSecondaryManager ... creates a new secondary storage manager
func NewSecondaryManager(log logging.Logger, m metrics.Metricer, caches []common.PrecomputedKeyStore, fallbacks []common.PrecomputedKeyStore) ISecondary {
	return &SecondaryManager{
		topic:      make(chan PutNotify), // channel is un-buffered which dispersing consumption across routines helps alleviate
		log:        log,
		m:          m,
		caches:     caches,
		fallbacks:  fallbacks,
		verifyLock: sync.RWMutex{},
	}
}

// Topic ...
func (sm *SecondaryManager) Topic() chan<- PutNotify {
	return sm.topic
}

func (sm *SecondaryManager) Enabled() bool {
	return sm.CachingEnabled() || sm.FallbackEnabled()
}

func (sm *SecondaryManager) CachingEnabled() bool {
	return len(sm.caches) > 0
}

func (sm *SecondaryManager) FallbackEnabled() bool {
	return len(sm.fallbacks) > 0
}

// handleRedundantWrites ... writes to both sets of backends (i.e, fallback, cache)
// and returns an error if NONE of them succeed
func (sm *SecondaryManager) HandleRedundantWrites(ctx context.Context, commitment []byte, value []byte) error {
	sources := sm.caches
	sources = append(sources, sm.fallbacks...)

	key := crypto.Keccak256(commitment)
	successes := 0

	for _, src := range sources {
		sm.log.Debug("Attempting to write to secondary storage", "backend", src.BackendType())
		cb := sm.m.RecordSecondaryRequest(src.BackendType().String(), http.MethodPut)

		// for added safety - we retry the insertion 5x using a default exponential backoff
		_, err := retry.Do[any](ctx, 5, retry.Exponential(),
			func() (any, error) {
				return 0, src.Put(ctx, key, value) // this implementation assumes that all secondary clients are thread safe
			})
		if err != nil {
			sm.log.Warn("Failed to write to redundant target", "backend", src.BackendType(), "err", err)
			cb(Failed)
		} else {
			successes++
			cb(Success)
		}
	}

	if successes == 0 {
		return errors.New("failed to write blob to any redundant targets")
	}

	return nil
}

// AsyncWriteEntry ... subscribes to put notifications posted to shared topic with primary manager
func (sm *SecondaryManager) AsyncWriteEntry() bool {
	return sm.concurrentWrites
}

// WriteSubscriptionLoop ... subscribes to put notifications posted to shared topic with primary manager
func (sm *SecondaryManager) WriteSubscriptionLoop(ctx context.Context) {
	sm.concurrentWrites = true

	for {
		select {
		case notif := <-sm.topic:
			err := sm.HandleRedundantWrites(context.Background(), notif.Commitment, notif.Value)
			if err != nil {
				sm.log.Error("Failed to write to redundant targets", "err", err)
			}

		case <-ctx.Done():
			sm.log.Debug("Terminating secondary event loop")
			return
		}
	}
}

// MultiSourceRead ... reads from a set of backends and returns the first successfully read blob
// NOTE: - this can also be parallelized when reading from multiple sources and discarding connections that fail
//   - for complete optimization we can profile secondary storage backends to determine the fastest / most reliable and always rout to it first
func (sm *SecondaryManager) MultiSourceRead(ctx context.Context, commitment []byte, fallback bool, verify func(context.Context, []byte, []byte) error) ([]byte, error) {
	var sources []common.PrecomputedKeyStore
	if fallback {
		sources = sm.fallbacks
	} else {
		sources = sm.caches
	}

	key := crypto.Keccak256(commitment)
	for _, src := range sources {
		cb := sm.m.RecordSecondaryRequest(src.BackendType().String(), http.MethodGet)
		data, err := src.Get(ctx, key)
		if err != nil {
			cb(Failed)
			sm.log.Warn("Failed to read from redundant target", "backend", src.BackendType(), "err", err)
			continue
		}

		if data == nil {
			cb(Miss)
			sm.log.Debug("No data found in redundant target", "backend", src.BackendType())
			continue
		}

		// verify cert:data using provided verification function
		sm.verifyLock.Lock()
		err = verify(ctx, commitment, data)
		if err != nil {
			cb(Failed)
			log.Warn("Failed to verify blob", "err", err, "backend", src.BackendType())
			sm.verifyLock.Unlock()
			continue
		}
		sm.verifyLock.Unlock()
		cb(Success)
		return data, nil
	}
	return nil, errors.New("no data found in any redundant backend")
}<|MERGE_RESOLUTION|>--- conflicted
+++ resolved
@@ -34,11 +34,7 @@
 	WriteSubscriptionLoop(ctx context.Context)
 }
 
-<<<<<<< HEAD
-// PutNotify ... notification received by primary manager to perform insertions across
-=======
 // PutNotify ... notification received by primary manager to perform insertion across
->>>>>>> 14778353
 // secondary storage backends
 type PutNotify struct {
 	Commitment []byte

package store

import (
	"context"
	"fmt"
	"math/rand"
	"slices"
	"time"

	"github.com/Layr-Labs/eigenda-proxy/common"
	"github.com/Layr-Labs/eigenda-proxy/metrics"
	"github.com/Layr-Labs/eigenda-proxy/store/generated_key/eigenda"
	"github.com/Layr-Labs/eigenda-proxy/store/generated_key/memstore"
	"github.com/Layr-Labs/eigenda-proxy/store/generated_key/memstore/memconfig"
	memstore_v2 "github.com/Layr-Labs/eigenda-proxy/store/generated_key/memstore/v2"
	eigenda_v2 "github.com/Layr-Labs/eigenda-proxy/store/generated_key/v2"
	"github.com/Layr-Labs/eigenda-proxy/store/precomputed_key/redis"
	"github.com/Layr-Labs/eigenda-proxy/store/precomputed_key/s3"
	"github.com/Layr-Labs/eigenda-proxy/verify"
	"github.com/Layr-Labs/eigenda/api/clients"
	clients_v2 "github.com/Layr-Labs/eigenda/api/clients/v2"
	"github.com/Layr-Labs/eigenda/api/clients/v2/payloaddispersal"
	"github.com/Layr-Labs/eigenda/api/clients/v2/payloadretrieval"
	"github.com/Layr-Labs/eigenda/api/clients/v2/relay"
<<<<<<< HEAD
	relay_client "github.com/Layr-Labs/eigenda/api/clients/v2/relay"
	validator "github.com/Layr-Labs/eigenda/api/clients/v2/validator"
=======
	client_validator "github.com/Layr-Labs/eigenda/api/clients/v2/validator"
>>>>>>> 974dc19e
	"github.com/Layr-Labs/eigenda/api/clients/v2/verification"
	common_eigenda "github.com/Layr-Labs/eigenda/common"
	"github.com/Layr-Labs/eigenda/common/geth"

	auth "github.com/Layr-Labs/eigenda/core/auth/v2"
	"github.com/Layr-Labs/eigenda/core/eth"
	core_v2 "github.com/Layr-Labs/eigenda/core/v2"
	"github.com/Layr-Labs/eigenda/encoding/kzg"
	"github.com/Layr-Labs/eigenda/encoding/kzg/prover"
	kzgverifier "github.com/Layr-Labs/eigenda/encoding/kzg/verifier"
	"github.com/Layr-Labs/eigensdk-go/logging"
	"github.com/consensys/gnark-crypto/ecc/bn254"
	geth_common "github.com/ethereum/go-ethereum/common"
	"github.com/ethereum/go-ethereum/crypto"
)

// StorageManagerBuilder centralizes dependency initialization.
// It ensures proper typing and avoids redundant logic scattered across functions.
type StorageManagerBuilder struct {
	ctx     context.Context
	log     logging.Logger
	metrics metrics.Metricer

	// configs that are used for both v1 and v2
	managerCfg      Config
	memConfig       *memconfig.SafeConfig
	memstoreEnabled bool
	kzgConfig       kzg.KzgConfig

	// v1 specific configs
	v1ClientCfg   common.ClientConfigV1
	v1VerifierCfg verify.Config

	// v2 specific configs
	v2ClientCfg common.ClientConfigV2
	v2SecretCfg common.SecretConfigV2
}

// NewStorageManagerBuilder creates a builder which knows how to build an IManager
func NewStorageManagerBuilder(
	ctx context.Context,
	log logging.Logger,
	metrics metrics.Metricer,
	managerConfig Config,
	memConfig *memconfig.SafeConfig,
	memstoreEnabled bool,
	kzgConfig kzg.KzgConfig,
	v1ClientCfg common.ClientConfigV1,
	v1VerifierCfg verify.Config,
	v2ClientCfg common.ClientConfigV2,
	v2SecretCfg common.SecretConfigV2,
) *StorageManagerBuilder {
	return &StorageManagerBuilder{
		ctx,
		log,
		metrics,
		managerConfig,
		memConfig,
		memstoreEnabled,
		kzgConfig,
		v1ClientCfg,
		v1VerifierCfg,
		v2ClientCfg,
		v2SecretCfg,
	}
}

// Build builds the storage manager object
func (smb *StorageManagerBuilder) Build(ctx context.Context) (*Manager, error) {
	var err error
	var s3Store *s3.Store
	var redisStore *redis.Store
	var eigenDAV1Store common.EigenDAStore
	var eigenDAV2Store common.EigenDAV2Store

	if smb.managerCfg.S3Config.Bucket != "" {
		smb.log.Info("Using S3 storage backend")
		s3Store, err = s3.NewStore(smb.managerCfg.S3Config)
		if err != nil {
			return nil, err
		}
	}

	if smb.managerCfg.RedisConfig.Endpoint != "" {
		smb.log.Info("Using Redis storage backend")
		redisStore, err = redis.NewStore(&smb.managerCfg.RedisConfig)
		if err != nil {
			return nil, err
		}
	}

	v1Enabled := slices.Contains(smb.managerCfg.BackendsToEnable, common.V1EigenDABackend)
	v2Enabled := slices.Contains(smb.managerCfg.BackendsToEnable, common.V2EigenDABackend)

	if smb.managerCfg.DispersalBackend == common.V2EigenDABackend && !v2Enabled {
		return nil, fmt.Errorf("dispersal backend is set to V2, but V2 backend is not enabled")
	} else if smb.managerCfg.DispersalBackend == common.V1EigenDABackend && !v1Enabled {
		return nil, fmt.Errorf("dispersal backend is set to V1, but V1 backend is not enabled")
	}

	var kzgVerifier *kzgverifier.Verifier
	// there are two cases in which we need to construct the kzgVerifier:
	// 1. V1
	// 2. V2, when validator retrieval is enabled
	if v1Enabled || v2Enabled && slices.Contains(smb.v2ClientCfg.RetrieversToEnable, common.ValidatorRetrieverType) {
		// The verifier doesn't support loading trailing g2 points from a separate file. If LoadG2Points is true, and
		// the user is using a slimmed down g2 SRS file, the verifier will encounter an error while trying to load g2
		// points. Since the verifier doesn't actually need g2 points, it's safe to force LoadG2Points to false, to
		// sidestep the issue entirely.
		kzgConfig := smb.kzgConfig
		kzgConfig.LoadG2Points = false

		kzgVerifier, err = kzgverifier.NewVerifier(&kzgConfig, nil)
		if err != nil {
			return nil, fmt.Errorf("new kzg verifier: %w", err)
		}
	}

	if v1Enabled {
		smb.log.Info("Building EigenDA v1 storage backend")
		eigenDAV1Store, err = smb.buildEigenDAV1Backend(ctx, kzgVerifier)
		if err != nil {
			return nil, fmt.Errorf("build v1 backend: %w", err)
		}
	}

	if v2Enabled {
		smb.log.Info("Building EigenDA v2 storage backend")
		eigenDAV2Store, err = smb.buildEigenDAV2Backend(ctx, kzgVerifier)
		if err != nil {
			return nil, fmt.Errorf("build v2 backend: %w", err)
		}
	}

	fallbacks := smb.buildSecondaries(smb.managerCfg.FallbackTargets, s3Store, redisStore)
	caches := smb.buildSecondaries(smb.managerCfg.CacheTargets, s3Store, redisStore)
	secondary := NewSecondaryManager(smb.log, smb.metrics, caches, fallbacks)

	if secondary.Enabled() { // only spin-up go routines if secondary storage is enabled
		smb.log.Info("Starting secondary write loop(s)", "count", smb.managerCfg.AsyncPutWorkers)

		for i := 0; i < smb.managerCfg.AsyncPutWorkers; i++ {
			go secondary.WriteSubscriptionLoop(ctx)
		}
	}

	smb.log.Info(
		"Created storage backends",
		"eigenda_v1", eigenDAV1Store != nil,
		"eigenda_v2", eigenDAV2Store != nil,
		"s3", s3Store != nil,
		"redis", redisStore != nil,
		"read_fallback", len(fallbacks) > 0,
		"caching", len(caches) > 0,
		"async_secondary_writes", (secondary.Enabled() && smb.managerCfg.AsyncPutWorkers > 0),
		"verify_v1_certs", smb.v1VerifierCfg.VerifyCerts,
	)

	return NewManager(eigenDAV1Store, eigenDAV2Store, s3Store, smb.log, secondary, smb.managerCfg.DispersalBackend)
}

// buildSecondaries ... Creates a slice of secondary targets used for either read
// failover or caching
func (smb *StorageManagerBuilder) buildSecondaries(
	targets []string,
	s3Store common.PrecomputedKeyStore,
	redisStore *redis.Store,
) []common.PrecomputedKeyStore {
	stores := make([]common.PrecomputedKeyStore, len(targets))

	for i, target := range targets {
		//nolint:exhaustive // TODO: implement additional secondaries
		switch common.StringToBackendType(target) {
		case common.RedisBackendType:
			if redisStore == nil {
				panic(fmt.Sprintf("Redis backend not configured: %s", target))
			}
			stores[i] = redisStore
		case common.S3BackendType:
			if s3Store == nil {
				panic(fmt.Sprintf("S3 backend not configured: %s", target))
			}
			stores[i] = s3Store

		default:
			panic(fmt.Sprintf("Invalid backend target: %s", target))
		}
	}
	return stores
}

// buildEigenDAV2Backend ... Builds EigenDA V2 storage backend
func (smb *StorageManagerBuilder) buildEigenDAV2Backend(
	ctx context.Context,
	kzgVerifier *kzgverifier.Verifier,
) (common.EigenDAV2Store, error) {
	// This is a bit of a hack. The kzg config is used by both v1 AND v2, but the `LoadG2Points` field has special
	// requirements. For v1, it must always be false. For v2, it must always be true. Ideally, we would modify
	// the underlying core library to be more flexible, but that is a larger change for another time. As a stopgap, we
	// simply set this value to whatever it needs to be prior to using it.
	config := smb.kzgConfig
	config.LoadG2Points = true

	kzgProver, err := prover.NewProver(&config, nil)
	if err != nil {
		return nil, fmt.Errorf("new KZG prover: %w", err)
	}

	if smb.memstoreEnabled {
		return memstore_v2.New(smb.ctx, smb.log, smb.memConfig, kzgProver.Srs.G1)
	}

	ethClient, err := smb.buildEthClient()
	if err != nil {
		return nil, fmt.Errorf("build eth client: %w", err)
	}

	var provider clients_v2.CertVerifierAddressProvider
	if smb.v2ClientCfg.EigenDACertVerifierAddress != "" {
		provider = verification.NewStaticCertVerifierAddressProvider(
			geth_common.HexToAddress(smb.v2ClientCfg.EigenDACertVerifierAddress))
	} else {
		provider, err = verification.BuildRouterAddressProvider(
			geth_common.HexToAddress(smb.v2ClientCfg.EigenDACertVerifierRouterAddress),
			ethClient,
			smb.log,
		)

		if err != nil {
			return nil, fmt.Errorf("build router address provider: %w", err)
		}
	}

	ethReader, err := smb.buildEthReader(ethClient)
	if err != nil {
		return nil, fmt.Errorf("build eth reader: %w", err)
	}
	certVerifier, err := verification.NewCertVerifier(
		smb.log,
		ethClient,
		provider,
	)
	if err != nil {
		return nil, fmt.Errorf("new generic cert verifier: %w", err)
	}

	var retrievers []clients_v2.PayloadRetriever
	for _, retrieverType := range smb.v2ClientCfg.RetrieversToEnable {
		switch retrieverType {
		case common.RelayRetrieverType:
			smb.log.Info("Initializing relay payload retriever")
			relayPayloadRetriever, err := smb.buildRelayPayloadRetriever(
				ethClient, kzgProver.Srs.G1, ethReader.GetRelayRegistryAddress())
			if err != nil {
				return nil, fmt.Errorf("build relay payload retriever: %w", err)
			}
			retrievers = append(retrievers, relayPayloadRetriever)
		case common.ValidatorRetrieverType:
			smb.log.Info("Initializing validator payload retriever")
			validatorPayloadRetriever, err := smb.buildValidatorPayloadRetriever(
				ethClient, ethReader, kzgVerifier, kzgProver.Srs.G1)
			if err != nil {
				return nil, fmt.Errorf("build validator payload retriever: %w", err)
			}
			retrievers = append(retrievers, validatorPayloadRetriever)
		default:
			return nil, fmt.Errorf("unknown retriever type: %s", retrieverType)
		}
	}

	// Ensure at least one retriever is configured
	if len(retrievers) == 0 {
		return nil, fmt.Errorf("no payload retrievers enabled, please enable at least one retriever type")
	}

	payloadDisperser, err := smb.buildPayloadDisperser(ctx, certVerifier, ethClient, kzgProver)
	if err != nil {
		return nil, fmt.Errorf("build payload disperser: %w", err)
	}

	var legacyCertVerifier *verification.LegacyCertVerifier

	if smb.v2ClientCfg.EigenDALegacyCertVerifierAddress != "" {

		provider := verification.NewStaticCertVerifierAddressProvider(
			geth_common.HexToAddress(smb.v2ClientCfg.EigenDALegacyCertVerifierAddress))

		legacyCertVerifier, err = verification.NewLegacyCertVerifier(
			smb.log,
			ethClient,
			provider,
		)

		if err != nil {
			return nil, fmt.Errorf("new legacy cert verifier: %w", err)
		}
	}

	eigenDAV2Store, err := eigenda_v2.NewStore(
		smb.log,
		smb.v2ClientCfg.PutTries,
		smb.v2ClientCfg.RBNRecencyWindowSize,
		payloadDisperser,
		retrievers,
		certVerifier,
		legacyCertVerifier,
	)
	if err != nil {
		return nil, fmt.Errorf("create v2 store: %w", err)
	}

	return eigenDAV2Store, nil
}

// buildEigenDAV1Backend ... Builds EigenDA V1 storage backend
func (smb *StorageManagerBuilder) buildEigenDAV1Backend(
	ctx context.Context,
	kzgVerifier *kzgverifier.Verifier,
) (common.EigenDAStore, error) {
	verifier, err := verify.NewVerifier(&smb.v1VerifierCfg, kzgVerifier, smb.log)
	if err != nil {
		return nil, fmt.Errorf("new verifier: %w", err)
	}

	if smb.v1VerifierCfg.VerifyCerts {
		smb.log.Info("Certificate verification with Ethereum enabled")
	} else {
		smb.log.Warn("Certificate verification disabled. This can result in invalid EigenDA certificates being accredited.")
	}

	if smb.memstoreEnabled {
		smb.log.Info("Using memstore backend for EigenDA V1")
		return memstore.New(ctx, verifier, smb.log, smb.memConfig)
	}
	// EigenDAV1 backend dependency injection
	var client *clients.EigenDAClient

	client, err = clients.NewEigenDAClient(smb.log, smb.v1ClientCfg.EdaClientCfg)
	if err != nil {
		return nil, err
	}

	storeConfig, err := eigenda.NewStoreConfig(
		smb.v1ClientCfg.MaxBlobSizeBytes,
		smb.v1VerifierCfg.EthConfirmationDepth,
		smb.v1ClientCfg.EdaClientCfg.StatusQueryTimeout,
		smb.v1ClientCfg.PutTries,
	)
	if err != nil {
		return nil, fmt.Errorf("create v1 store config: %w", err)
	}

	return eigenda.NewStore(
		client,
		verifier,
		smb.log,
		storeConfig,
	)
}

func (smb *StorageManagerBuilder) buildEthClient() (common_eigenda.EthClient, error) {
	gethCfg := geth.EthClientConfig{
		RPCURLs: []string{smb.v2SecretCfg.EthRPCURL},
	}

	ethClient, err := geth.NewClient(gethCfg, geth_common.Address{}, 0, smb.log)
	if err != nil {
		return nil, fmt.Errorf("create geth client: %w", err)
	}

	return ethClient, nil
}

func (smb *StorageManagerBuilder) buildRelayPayloadRetriever(
	ethClient common_eigenda.EthClient,
	g1Srs []bn254.G1Affine,
	relayRegistryAddress geth_common.Address,
) (*payloadretrieval.RelayPayloadRetriever, error) {
	relayClient, err := smb.buildRelayClient(ethClient, relayRegistryAddress)
	if err != nil {
		return nil, fmt.Errorf("build relay client: %w", err)
	}

	relayPayloadRetriever, err := payloadretrieval.NewRelayPayloadRetriever(
		smb.log,
		//nolint:gosec // disable G404: this doesn't need to be cryptographically secure
		rand.New(rand.NewSource(time.Now().UnixNano())),
		smb.v2ClientCfg.RelayPayloadRetrieverCfg,
		relayClient,
		g1Srs)
	if err != nil {
		return nil, fmt.Errorf("new relay payload retriever: %w", err)
	}

	return relayPayloadRetriever, nil
}

func (smb *StorageManagerBuilder) buildRelayClient(
	ethClient common_eigenda.EthClient,
	relayRegistryAddress geth_common.Address,
<<<<<<< HEAD
) (relay_client.RelayClient, error) {
=======
) (relay.RelayClient, error) {
>>>>>>> 974dc19e
	relayURLProvider, err := relay.NewRelayUrlProvider(ethClient, relayRegistryAddress)
	if err != nil {
		return nil, fmt.Errorf("new relay url provider: %w", err)
	}

<<<<<<< HEAD
	relayCfg := &relay_client.RelayClientConfig{
=======
	relayCfg := &relay.RelayClientConfig{
>>>>>>> 974dc19e
		UseSecureGrpcFlag: smb.v2ClientCfg.DisperserClientCfg.UseSecureGrpcFlag,
		// we should never expect a message greater than our allowed max blob size.
		// 10% of max blob size is added for additional safety
		MaxGRPCMessageSize: uint(smb.v2ClientCfg.MaxBlobSizeBytes + (smb.v2ClientCfg.MaxBlobSizeBytes / 10)),
	}

<<<<<<< HEAD
	relayClient, err := relay_client.NewRelayClient(relayCfg, smb.log, relayURLProvider)
=======
	relayClient, err := relay.NewRelayClient(relayCfg, smb.log, relayURLProvider)
>>>>>>> 974dc19e
	if err != nil {
		return nil, fmt.Errorf("new relay client: %w", err)
	}

	return relayClient, nil
}

// buildValidatorPayloadRetriever constructs a ValidatorPayloadRetriever for retrieving
// payloads directly from EigenDA validators
func (smb *StorageManagerBuilder) buildValidatorPayloadRetriever(
	ethClient common_eigenda.EthClient,
	ethReader *eth.Reader,
	kzgVerifier *kzgverifier.Verifier,
	g1Srs []bn254.G1Affine,
) (*payloadretrieval.ValidatorPayloadRetriever, error) {
	chainState := eth.NewChainState(ethReader, ethClient)

<<<<<<< HEAD
	retrievalClient := validator.NewValidatorClient(
=======
	retrievalClient := client_validator.NewValidatorClient(
>>>>>>> 974dc19e
		smb.log,
		ethReader,
		chainState,
		kzgVerifier,
<<<<<<< HEAD
		validator.DefaultClientConfig(),
		validator.NewValidatorClientMetrics(nil),
=======
		client_validator.DefaultClientConfig(),
		nil,
>>>>>>> 974dc19e
	)

	// Create validator payload retriever
	validatorRetriever, err := payloadretrieval.NewValidatorPayloadRetriever(
		smb.log,
		smb.v2ClientCfg.ValidatorPayloadRetrieverCfg,
		retrievalClient,
		g1Srs,
	)
	if err != nil {
		return nil, fmt.Errorf("new validator payload retriever: %w", err)
	}

	return validatorRetriever, nil
}

func (smb *StorageManagerBuilder) buildEthReader(ethClient common_eigenda.EthClient) (*eth.Reader, error) {
	ethReader, err := eth.NewReader(
		smb.log,
		ethClient,
		smb.v2ClientCfg.BLSOperatorStateRetrieverAddr,
		smb.v2ClientCfg.EigenDAServiceManagerAddr,
	)
	if err != nil {
		return nil, fmt.Errorf("new reader: %w", err)
	}

	return ethReader, nil
}

func (smb *StorageManagerBuilder) buildPayloadDisperser(
	ctx context.Context,
	certVerifier *verification.CertVerifier,
	ethClient common_eigenda.EthClient,
	kzgProver *prover.Prover,
) (*payloaddispersal.PayloadDisperser, error) {
	signer, err := smb.buildLocalSigner(ctx, ethClient)
	if err != nil {
		return nil, fmt.Errorf("build local signer: %w", err)
	}

	disperserClient, err := clients_v2.NewDisperserClient(&smb.v2ClientCfg.DisperserClientCfg, signer, kzgProver, nil)
	if err != nil {
		return nil, fmt.Errorf("new disperser client: %w", err)
	}

	blockNumMonitor, err := verification.NewBlockNumberMonitor(
		smb.log,
		ethClient,
		time.Second*3,
	)
	if err != nil {
		return nil, fmt.Errorf("new block number monitor: %w", err)
	}

	certBuilder, err := clients_v2.NewCertBuilder(
		smb.log,
		geth_common.HexToAddress(smb.v2ClientCfg.BLSOperatorStateRetrieverAddr),
		geth_common.HexToAddress(smb.v2ClientCfg.EigenDARegistryCoordinatorAddr),
		ethClient,
	)

	if err != nil {
		return nil, fmt.Errorf("new cert builder: %w", err)
	}

	payloadDisperser, err := payloaddispersal.NewPayloadDisperser(
		smb.log,
		smb.v2ClientCfg.PayloadDisperserCfg,
		ethClient,
		disperserClient,
		blockNumMonitor,
		certBuilder,
		certVerifier,
		nil)
	if err != nil {
		return nil, fmt.Errorf("new payload disperser: %w", err)
	}

	return payloadDisperser, nil
}

// buildLocalSigner attempts to check the pending balance of the created signer account. If the check fails, or if the
// balance is determined to be 0, the user is warned with a log. This method doesn't return an error based on this
// check:
// it's possible that a user could want to set up a signer before it's actually ready to be used
//
// TODO: the checks performed in this method could be improved in the future, e.g. by checking payment vault state,
// or by accessing the disperser accountant
func (smb *StorageManagerBuilder) buildLocalSigner(
	ctx context.Context,
	ethClient common_eigenda.EthClient,
) (core_v2.BlobRequestSigner, error) {
	signer, err := auth.NewLocalBlobRequestSigner(smb.v2SecretCfg.SignerPaymentKey)
	if err != nil {
		return nil, fmt.Errorf("new local blob request signer: %w", err)
	}

	accountID := crypto.PubkeyToAddress(signer.PrivateKey.PublicKey)
	ctxWithTimeout, cancel := context.WithTimeout(ctx, 5*time.Second)
	defer cancel()
	pendingBalance, err := ethClient.PendingBalanceAt(ctxWithTimeout, accountID)

	switch {
	case err != nil:
		smb.log.Errorf("get pending balance for accountID %v: %v", accountID, err)
	case pendingBalance == nil:
		smb.log.Errorf(
			"get pending balance for accountID %v didn't return an error, but pending balance is nil", accountID)
	case pendingBalance.Sign() <= 0:
		smb.log.Warnf("pending balance for accountID %v is zero", accountID)
	}

	return signer, nil
}<|MERGE_RESOLUTION|>--- conflicted
+++ resolved
@@ -22,12 +22,7 @@
 	"github.com/Layr-Labs/eigenda/api/clients/v2/payloaddispersal"
 	"github.com/Layr-Labs/eigenda/api/clients/v2/payloadretrieval"
 	"github.com/Layr-Labs/eigenda/api/clients/v2/relay"
-<<<<<<< HEAD
-	relay_client "github.com/Layr-Labs/eigenda/api/clients/v2/relay"
-	validator "github.com/Layr-Labs/eigenda/api/clients/v2/validator"
-=======
 	client_validator "github.com/Layr-Labs/eigenda/api/clients/v2/validator"
->>>>>>> 974dc19e
 	"github.com/Layr-Labs/eigenda/api/clients/v2/verification"
 	common_eigenda "github.com/Layr-Labs/eigenda/common"
 	"github.com/Layr-Labs/eigenda/common/geth"
@@ -428,32 +423,20 @@
 func (smb *StorageManagerBuilder) buildRelayClient(
 	ethClient common_eigenda.EthClient,
 	relayRegistryAddress geth_common.Address,
-<<<<<<< HEAD
-) (relay_client.RelayClient, error) {
-=======
 ) (relay.RelayClient, error) {
->>>>>>> 974dc19e
 	relayURLProvider, err := relay.NewRelayUrlProvider(ethClient, relayRegistryAddress)
 	if err != nil {
 		return nil, fmt.Errorf("new relay url provider: %w", err)
 	}
 
-<<<<<<< HEAD
-	relayCfg := &relay_client.RelayClientConfig{
-=======
 	relayCfg := &relay.RelayClientConfig{
->>>>>>> 974dc19e
 		UseSecureGrpcFlag: smb.v2ClientCfg.DisperserClientCfg.UseSecureGrpcFlag,
 		// we should never expect a message greater than our allowed max blob size.
 		// 10% of max blob size is added for additional safety
 		MaxGRPCMessageSize: uint(smb.v2ClientCfg.MaxBlobSizeBytes + (smb.v2ClientCfg.MaxBlobSizeBytes / 10)),
 	}
 
-<<<<<<< HEAD
-	relayClient, err := relay_client.NewRelayClient(relayCfg, smb.log, relayURLProvider)
-=======
 	relayClient, err := relay.NewRelayClient(relayCfg, smb.log, relayURLProvider)
->>>>>>> 974dc19e
 	if err != nil {
 		return nil, fmt.Errorf("new relay client: %w", err)
 	}
@@ -471,22 +454,13 @@
 ) (*payloadretrieval.ValidatorPayloadRetriever, error) {
 	chainState := eth.NewChainState(ethReader, ethClient)
 
-<<<<<<< HEAD
-	retrievalClient := validator.NewValidatorClient(
-=======
 	retrievalClient := client_validator.NewValidatorClient(
->>>>>>> 974dc19e
 		smb.log,
 		ethReader,
 		chainState,
 		kzgVerifier,
-<<<<<<< HEAD
-		validator.DefaultClientConfig(),
-		validator.NewValidatorClientMetrics(nil),
-=======
 		client_validator.DefaultClientConfig(),
 		nil,
->>>>>>> 974dc19e
 	)
 
 	// Create validator payload retriever

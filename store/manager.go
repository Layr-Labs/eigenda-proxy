--- conflicted
+++ resolved
@@ -17,16 +17,10 @@
 
 // IManager ... read/write interface
 type IManager interface {
-<<<<<<< HEAD
-	// Get fetches a value from a storage backend based on the (commitment mode, type).
-	// It also validates the value retrieved and returns an error if the value is invalid.
-	Get(ctx context.Context, key []byte, cm commitments.CommitmentMeta, verifyOpts common.VerifyArgs) ([]byte, error)
-=======
 	// See [Manager.Put]
->>>>>>> 5f887a68
 	Put(ctx context.Context, cm commitments.CommitmentMode, key, value []byte) ([]byte, error)
 	// See [Manager.Get]
-	Get(ctx context.Context, versionedCert certs.VersionedCert, cm commitments.CommitmentMode) ([]byte, error)
+	Get(ctx context.Context, versionedCert certs.VersionedCert, cm commitments.CommitmentMode, verifyOpts common.VerifyArgs) ([]byte, error)
 	// See [Manager.SetDispersalBackend]
 	SetDispersalBackend(backend common.EigenDABackend)
 	// See [Manager.GetDispersalBackend]
@@ -98,46 +92,16 @@
 	return manager, nil
 }
 
-// Get ... fetches a value from a storage backend based on the (commitment mode, type)
-<<<<<<< HEAD
-func (m *Manager) Get(
-	ctx context.Context,
-	key []byte,
-	cm commitments.CommitmentMeta,
-	verifyOpts common.VerifyArgs,
-) ([]byte, error) {
-	switch cm.Mode {
-	case commitments.OptimismKeccak:
-
-		if m.s3 == nil {
-			return nil, errors.New("expected S3 backend for OP keccak256 commitment type, but none configured")
-		}
-
-		// 1 - read blob from S3 backend
-		m.log.Debug("Retrieving data from S3 backend")
-		value, err := m.s3.Get(ctx, key)
-		if err != nil {
-			return nil, err
-		}
-
-		// 2 - verify blob hash against commitment key digest
-		err = m.s3.Verify(ctx, key, value)
-		if err != nil {
-			return nil, err
-		}
-		return value, nil
-
-	case commitments.Standard, commitments.OptimismGeneric:
-		if cm.Version == commitments.CertV0 && m.eigenda == nil {
-=======
+// Get fetches a value from a storage backend based on the (commitment mode, type).
+// It also validates the value retrieved and returns an error if the value is invalid.
 func (m *Manager) Get(ctx context.Context,
 	versionedCert certs.VersionedCert,
 	cm commitments.CommitmentMode,
+	verifyOpts common.VerifyArgs,
 ) ([]byte, error) {
 	switch cm {
 	case commitments.StandardCommitmentMode, commitments.OptimismGenericCommitmentMode:
 		if versionedCert.Version == certs.V0VersionByte && m.eigenda == nil {
->>>>>>> 5f887a68
 			return nil, errors.New("expected EigenDA V1 backend for DA commitment type with CertV0")
 		}
 		if versionedCert.Version == certs.V1VersionByte && m.eigendaV2 == nil {
@@ -152,11 +116,7 @@
 		// 1 - read blob from cache if enabled
 		if m.secondary.CachingEnabled() {
 			m.log.Debug("Retrieving data from cached backends")
-<<<<<<< HEAD
-			data, err := m.secondary.MultiSourceRead(ctx, key, false, verifyMethod, verifyOpts)
-=======
-			data, err := m.secondary.MultiSourceRead(ctx, versionedCert.SerializedCert, false, verifyMethod)
->>>>>>> 5f887a68
+			data, err := m.secondary.MultiSourceRead(ctx, versionedCert.SerializedCert, false, verifyMethod, verifyOpts)
 			if err == nil {
 				return data, nil
 			}
@@ -165,11 +125,7 @@
 		}
 
 		// 2 - read blob from EigenDA
-<<<<<<< HEAD
-		data, err := m.getEigenDAMode(ctx, cm.Version, key, verifyOpts)
-=======
-		data, err := m.getFromCorrectEigenDABackend(ctx, versionedCert)
->>>>>>> 5f887a68
+		data, err := m.getFromCorrectEigenDABackend(ctx, versionedCert, verifyOpts)
 		if err == nil {
 			return data, nil
 		}
@@ -178,11 +134,7 @@
 
 		// 3 - read blob from fallbacks if enabled and data is non-retrievable from EigenDA
 		if m.secondary.FallbackEnabled() {
-<<<<<<< HEAD
-			data, err = m.secondary.MultiSourceRead(ctx, key, true, verifyMethod, verifyOpts)
-=======
-			data, err = m.secondary.MultiSourceRead(ctx, versionedCert.SerializedCert, true, verifyMethod)
->>>>>>> 5f887a68
+			data, err = m.secondary.MultiSourceRead(ctx, versionedCert.SerializedCert, true, verifyMethod, verifyOpts)
 			if err != nil {
 				m.log.Error("Failed to read from fallback targets", "err", err)
 				return nil, err
@@ -239,13 +191,8 @@
 }
 
 // getVerifyMethod returns the correct verify method based on commitment type
-<<<<<<< HEAD
-func (m *Manager) getVerifyMethod(commitmentType commitments.EigenDACommitmentType) (
+func (m *Manager) getVerifyMethod(commitmentType certs.VersionByte) (
 	func(context.Context, []byte, []byte, common.VerifyArgs) error,
-=======
-func (m *Manager) getVerifyMethod(commitmentType certs.VersionByte) (
-	func(context.Context, []byte, []byte) error,
->>>>>>> 5f887a68
 	error,
 ) {
 	switch commitmentType {
@@ -285,13 +232,8 @@
 
 func (m *Manager) getFromCorrectEigenDABackend(
 	ctx context.Context,
-<<<<<<< HEAD
-	commitmentType commitments.EigenDACommitmentType,
-	key []byte,
+	versionedCert certs.VersionedCert,
 	verifyOpts common.VerifyArgs,
-=======
-	versionedCert certs.VersionedCert,
->>>>>>> 5f887a68
 ) ([]byte, error) {
 	switch versionedCert.Version {
 	case certs.V0VersionByte:
@@ -299,11 +241,7 @@
 		data, err := m.eigenda.Get(ctx, versionedCert.SerializedCert)
 		if err == nil {
 			// verify v1 (payload, cert)
-<<<<<<< HEAD
-			err = m.eigenda.Verify(ctx, key, data, verifyOpts)
-=======
-			err = m.eigenda.Verify(ctx, versionedCert.SerializedCert, data)
->>>>>>> 5f887a68
+			err = m.eigenda.Verify(ctx, versionedCert.SerializedCert, data, verifyOpts)
 			if err != nil {
 				return nil, err
 			}
@@ -312,17 +250,10 @@
 
 		return nil, err
 
-<<<<<<< HEAD
-	case commitments.CertV1:
-		// the cert must be verified before attempting to get the data, since the get logic assumes the cert is valid
-		// verify v2 doesn't require a value, the "key" is the full cert
-		err := m.eigendaV2.Verify(ctx, key, nil, verifyOpts)
-=======
 	case certs.V1VersionByte:
 		// The cert must be verified before attempting to get the data, since the GET logic
 		// assumes the cert is valid. Verify v2 doesn't require a payload.
-		err := m.eigendaV2.Verify(ctx, versionedCert.SerializedCert, nil)
->>>>>>> 5f887a68
+		err := m.eigendaV2.Verify(ctx, versionedCert.SerializedCert, nil, verifyOpts)
 		if err != nil {
 			return nil, fmt.Errorf("verify EigenDACert: %w", err)
 		}

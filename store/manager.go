//go:generate mockgen -package mocks --destination ../mocks/manager.go . IManager

package store

import (
	"context"
	"errors"
	"fmt"
	"sync/atomic"

	"github.com/Layr-Labs/eigenda-proxy/common"
	"github.com/Layr-Labs/eigenda-proxy/common/types/certs"
	"github.com/Layr-Labs/eigenda-proxy/common/types/commitments"
	"github.com/Layr-Labs/eigenda-proxy/store/precomputed_key/s3"
	"github.com/Layr-Labs/eigensdk-go/logging"
)

// IManager ... read/write interface
type IManager interface {
	// See [Manager.Put]
	Put(ctx context.Context, cm commitments.CommitmentMode, key, value []byte) ([]byte, error)
	// See [Manager.Get]
	Get(ctx context.Context, versionedCert certs.VersionedCert, cm commitments.CommitmentMode) ([]byte, error)
	// See [Manager.SetDispersalBackend]
	SetDispersalBackend(backend common.EigenDABackend)
	// See [Manager.GetDispersalBackend]
	GetDispersalBackend() common.EigenDABackend
<<<<<<< HEAD
	// See [Manager.PutOPKeccakPairInS3]
	PutOPKeccakPairInS3(ctx context.Context, key []byte, value []byte) error
	// See [Manager.GetOPKeccakValueFromS3]
	GetOPKeccakValueFromS3(ctx context.Context, key []byte) ([]byte, error)
=======
	PutOPKeccakPairInS3(ctx context.Context, key []byte, value []byte) error
>>>>>>> b34f69ed
}

// Manager ... storage backend routing layer
type Manager struct {
	log logging.Logger

	s3 *s3.Store // for op keccak256 commitment
	// For op generic commitments & standard commitments
	eigenda          common.EigenDAStore // v0 da commitment version
	eigendaV2        common.EigenDAStore // v1 da commitment version
	dispersalBackend atomic.Value        // stores the EigenDABackend to write blobs to

	// secondary storage backends (caching and fallbacks)
	secondary ISecondary
}

var _ IManager = &Manager{}

// GetDispersalBackend returns which EigenDA backend is currently being used for dispersal
func (m *Manager) GetDispersalBackend() common.EigenDABackend {
	val := m.dispersalBackend.Load()
	backend, ok := val.(common.EigenDABackend)
	if !ok {
		m.log.Error("Failed to convert dispersalBackend to EigenDABackend type", "value", val)
		return 0
	}
	return backend
}

// SetDispersalBackend sets which EigenDA backend to use for dispersal
func (m *Manager) SetDispersalBackend(backend common.EigenDABackend) {
	m.dispersalBackend.Store(backend)
}

// NewManager ... Init
func NewManager(
	eigenda common.EigenDAStore,
	eigenDAV2 common.EigenDAStore,
	s3 *s3.Store,
	l logging.Logger,
	secondary ISecondary,
	dispersalBackend common.EigenDABackend,
) (*Manager, error) {
	// Enforce invariants
	if dispersalBackend == common.V2EigenDABackend && eigenDAV2 == nil {
		return nil, fmt.Errorf("EigenDA V2 dispersal enabled but no v2 store provided")
	}

	if dispersalBackend == common.V1EigenDABackend && eigenda == nil {
		return nil, fmt.Errorf("EigenDA dispersal enabled but no store provided")
	}

	manager := &Manager{
		log:       l,
		eigenda:   eigenda,
		eigendaV2: eigenDAV2,
		s3:        s3,
		secondary: secondary,
	}
	manager.dispersalBackend.Store(dispersalBackend)
	return manager, nil
}

// Get ... fetches a value from a storage backend based on the (commitment mode, type)
func (m *Manager) Get(ctx context.Context,
	versionedCert certs.VersionedCert,
	cm commitments.CommitmentMode,
) ([]byte, error) {
	switch cm {
	case commitments.StandardCommitmentMode, commitments.OptimismGenericCommitmentMode:
		if versionedCert.Version == certs.V0VersionByte && m.eigenda == nil {
			return nil, errors.New("expected EigenDA V1 backend for DA commitment type with CertV0")
		}
		if versionedCert.Version == certs.V1VersionByte && m.eigendaV2 == nil {
			return nil, errors.New("expected EigenDA V2 backend for DA commitment type with CertV1")
		}

		verifyMethod, err := m.getVerifyMethod(versionedCert.Version)
		if err != nil {
			return nil, fmt.Errorf("get verify method: %w", err)
		}

		// 1 - read blob from cache if enabled
		if m.secondary.CachingEnabled() {
			m.log.Debug("Retrieving data from cached backends")
			data, err := m.secondary.MultiSourceRead(ctx, versionedCert.SerializedCert, false, verifyMethod)
			if err == nil {
				return data, nil
			}

			m.log.Warn("Failed to read from cache targets", "err", err)
		}

		// 2 - read blob from EigenDA
		data, err := m.getFromCorrectEigenDABackend(ctx, versionedCert)
		if err == nil {
			return data, nil
		}

		m.log.Error(err.Error())

		// 3 - read blob from fallbacks if enabled and data is non-retrievable from EigenDA
		if m.secondary.FallbackEnabled() {
			data, err = m.secondary.MultiSourceRead(ctx, versionedCert.SerializedCert, true, verifyMethod)
			if err != nil {
				m.log.Error("Failed to read from fallback targets", "err", err)
				return nil, err
			}
		} else {
			return nil, err
		}
		return data, err
	case commitments.OptimismKeccakCommitmentMode:
		// TODO: we should refactor the manager to not deal with keccak commitments at all.
		return nil, fmt.Errorf("INTERNAL BUG: call GetOPKeccakValueFromS3 instead")
	default:
		return nil, errors.New("could not determine which storage backend to route to based on unknown commitment mode")
	}
}

// Put ... inserts a value into a storage backend based on the commitment mode
func (m *Manager) Put(ctx context.Context, cm commitments.CommitmentMode, key, value []byte) ([]byte, error) {
	var commit []byte
	var err error

	// 1 - Put blob into primary storage backend
	switch cm {
	case commitments.OptimismGenericCommitmentMode, commitments.StandardCommitmentMode:
		commit, err = m.putToCorrectEigenDABackend(ctx, value)
		if err != nil {
			return nil, err
		}
	case commitments.OptimismKeccakCommitmentMode:
		// TODO: we should refactor the manager to not deal with keccak commitments at all.
<<<<<<< HEAD
		return nil, fmt.Errorf("INTERNAL BUG: call PutOPKeccakPairInS3 instead")
=======
		return nil, fmt.Errorf("INTERNAL BUG: op keccak commitment writing to s3 should not go through here")
>>>>>>> b34f69ed
	default:
		return nil, fmt.Errorf("unknown commitment mode")
	}

	// 2 - Put blob into secondary storage backends
	if m.secondary.Enabled() &&
		m.secondary.AsyncWriteEntry() { // publish put notification to secondary's subscription on PutNotify topic
		m.log.Debug("Publishing data to async secondary stores")
		m.secondary.Topic() <- PutNotify{
			Commitment: commit,
			Value:      value,
		}
		// secondary is available only for synchronous writes
	} else if m.secondary.Enabled() && !m.secondary.AsyncWriteEntry() {
		m.log.Debug("Publishing data to single threaded secondary stores")
		err := m.secondary.HandleRedundantWrites(ctx, commit, value)
		if err != nil {
			m.log.Error("Secondary insertions failed", "error", err.Error())
		}
	}

	return commit, nil
}

// getVerifyMethod returns the correct verify method based on commitment type
func (m *Manager) getVerifyMethod(commitmentType certs.VersionByte) (
	func(context.Context, []byte, []byte) error,
	error,
) {
	switch commitmentType {
	case certs.V0VersionByte:
		return m.eigenda.Verify, nil
	case certs.V1VersionByte:
		return m.eigendaV2.Verify, nil
	default:
		return nil, fmt.Errorf("commitment version unknown: %b", commitmentType)
	}
}

// putToCorrectEigenDABackend ... disperses blob to EigenDA backend
func (m *Manager) putToCorrectEigenDABackend(ctx context.Context, value []byte) ([]byte, error) {
	val := m.dispersalBackend.Load()
	backend, ok := val.(common.EigenDABackend)
	if !ok {
		return nil, fmt.Errorf("invalid dispersal backend type: %v", val)
	}

	if backend == common.V1EigenDABackend {
		if m.eigenda == nil {
			return nil, errors.New("EigenDA V1 dispersal requested but not configured")
		}
		return m.eigenda.Put(ctx, value)
	}

	if backend == common.V2EigenDABackend {
		if m.eigendaV2 == nil {
			return nil, errors.New("EigenDA V2 dispersal requested but not configured")
		}
		return m.eigendaV2.Put(ctx, value)
	}

	return nil, fmt.Errorf("unsupported dispersal backend: %v", backend)
}

func (m *Manager) getFromCorrectEigenDABackend(
	ctx context.Context,
	versionedCert certs.VersionedCert,
) ([]byte, error) {
	switch versionedCert.Version {
	case certs.V0VersionByte:
		m.log.Debug("Reading blob from EigenDAV1 backend")
		data, err := m.eigenda.Get(ctx, versionedCert.SerializedCert)
		if err == nil {
			// verify v1 (payload, cert)
			err = m.eigenda.Verify(ctx, versionedCert.SerializedCert, data)
			if err != nil {
				return nil, err
			}
			return data, nil
		}

		return nil, err

	case certs.V1VersionByte:
		// The cert must be verified before attempting to get the data, since the GET logic
		// assumes the cert is valid. Verify v2 doesn't require a payload.
		err := m.eigendaV2.Verify(ctx, versionedCert.SerializedCert, nil)
		if err != nil {
			return nil, fmt.Errorf("verify EigenDACert: %w", err)
		}

		m.log.Debug("Reading blob from EigenDAV2 backend")
		data, err := m.eigendaV2.Get(ctx, versionedCert.SerializedCert)
		if err != nil {
			return nil, fmt.Errorf("get data from V2 backend: %w", err)
		}

		return data, nil
	default:
		return nil, fmt.Errorf("cert version unknown: %b", versionedCert.Version)
	}
}

// PutOPKeccakPairInS3 puts a key/value pair, where key=keccak(value), into S3.
// If key!=keccak(value), a Keccak256KeyValueMismatchError is returned.
// This is only used for OP keccak256 commitments.
func (m *Manager) PutOPKeccakPairInS3(ctx context.Context, key []byte, value []byte) error {
	if m.s3 == nil {
		return errors.New("S3 is disabled but is only supported for posting known commitment keys")
	}
	err := m.s3.Verify(ctx, key, value)
	if err != nil {
<<<<<<< HEAD
		return fmt.Errorf("PutOPKeccakPairInS3: %w", err)
	}
	err = m.s3.Put(ctx, key, value)
	if err != nil {
		return fmt.Errorf("PutOPKeccakPairInS3: %w", err)
	}
	return nil
}

// GetOPKeccakValueFromS3 retrieves the value associated with the given key from S3.
// It verifies that the key=keccak(value) and returns an error if they don't match.
// Otherwise returns the value and nil.
func (m *Manager) GetOPKeccakValueFromS3(ctx context.Context, key []byte) ([]byte, error) {
	if m.s3 == nil {
		return nil, errors.New("expected S3 backend for OP keccak256 commitment type, but none configured")
	}

	// 1 - read blob from S3 backend
	m.log.Debug("Retrieving data from S3 backend")
	value, err := m.s3.Get(ctx, key)
	if err != nil {
		return nil, fmt.Errorf("s3 get: %w", err)
	}

	// 2 - verify payload hash against commitment key digest
	err = m.s3.Verify(ctx, key, value)
	if err != nil {
		return nil, fmt.Errorf("s3 verify: %w", err)
	}
	return value, nil
=======
		return fmt.Errorf("s3 verify: %w", err)
	}
	err = m.s3.Put(ctx, key, value)
	if err != nil {
		return fmt.Errorf("s3 put: %w", err)
	}
	return nil
>>>>>>> b34f69ed
}<|MERGE_RESOLUTION|>--- conflicted
+++ resolved
@@ -25,14 +25,10 @@
 	SetDispersalBackend(backend common.EigenDABackend)
 	// See [Manager.GetDispersalBackend]
 	GetDispersalBackend() common.EigenDABackend
-<<<<<<< HEAD
 	// See [Manager.PutOPKeccakPairInS3]
 	PutOPKeccakPairInS3(ctx context.Context, key []byte, value []byte) error
 	// See [Manager.GetOPKeccakValueFromS3]
 	GetOPKeccakValueFromS3(ctx context.Context, key []byte) ([]byte, error)
-=======
-	PutOPKeccakPairInS3(ctx context.Context, key []byte, value []byte) error
->>>>>>> b34f69ed
 }
 
 // Manager ... storage backend routing layer
@@ -167,11 +163,7 @@
 		}
 	case commitments.OptimismKeccakCommitmentMode:
 		// TODO: we should refactor the manager to not deal with keccak commitments at all.
-<<<<<<< HEAD
 		return nil, fmt.Errorf("INTERNAL BUG: call PutOPKeccakPairInS3 instead")
-=======
-		return nil, fmt.Errorf("INTERNAL BUG: op keccak commitment writing to s3 should not go through here")
->>>>>>> b34f69ed
 	default:
 		return nil, fmt.Errorf("unknown commitment mode")
 	}
@@ -284,12 +276,11 @@
 	}
 	err := m.s3.Verify(ctx, key, value)
 	if err != nil {
-<<<<<<< HEAD
-		return fmt.Errorf("PutOPKeccakPairInS3: %w", err)
+		return fmt.Errorf("s3 verify: %w", err)
 	}
 	err = m.s3.Put(ctx, key, value)
 	if err != nil {
-		return fmt.Errorf("PutOPKeccakPairInS3: %w", err)
+		return fmt.Errorf("s3 put: %w", err)
 	}
 	return nil
 }
@@ -315,13 +306,4 @@
 		return nil, fmt.Errorf("s3 verify: %w", err)
 	}
 	return value, nil
-=======
-		return fmt.Errorf("s3 verify: %w", err)
-	}
-	err = m.s3.Put(ctx, key, value)
-	if err != nil {
-		return fmt.Errorf("s3 put: %w", err)
-	}
-	return nil
->>>>>>> b34f69ed
 }
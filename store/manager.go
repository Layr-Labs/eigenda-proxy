--- conflicted
+++ resolved
@@ -20,19 +20,12 @@
 
 // Manager ... storage backend routing layer
 type Manager struct {
-<<<<<<< HEAD
-	log log.Logger
+	log logging.Logger
 
 	s3 common.PrecomputedKeyStore // OP commitment mode && keccak256 commitment type
 	// ALT DA commitment types for OP mode && std commitment mode for standard /client
 	eigenda   common.GeneratedKeyStore // v0 da commitment version
 	eigendaV2 common.GeneratedKeyStore // v1 da commitment version
-=======
-	log logging.Logger
-	// primary storage backends
-	eigenda common.GeneratedKeyStore   // ALT DA commitment type for OP mode && std commitment mode for standard /client
-	s3      common.PrecomputedKeyStore // OP commitment mode && keccak256 commitment type
->>>>>>> 14778353
 
 	// secondary storage backends (caching and fallbacks)
 	secondary    ISecondary
@@ -40,13 +33,8 @@
 }
 
 // NewManager ... Init
-<<<<<<< HEAD
-func NewManager(eigenda common.GeneratedKeyStore, eigenDAV2 common.GeneratedKeyStore, s3 common.PrecomputedKeyStore, l log.Logger,
-	secondary ISecondary, useV2 bool) (IManager, error) {
-=======
-func NewManager(eigenda common.GeneratedKeyStore, s3 common.PrecomputedKeyStore, l logging.Logger,
-	secondary ISecondary) (IManager, error) {
->>>>>>> 14778353
+func NewManager(eigenda common.GeneratedKeyStore, eigenDAV2 common.GeneratedKeyStore, s3 common.PrecomputedKeyStore,
+	l logging.Logger, secondary ISecondary, useV2 bool) (IManager, error) {
 	return &Manager{
 		log:          l,
 		eigenda:      eigenda,
@@ -86,6 +74,10 @@
 			return nil, errors.New("expected EigenDA backend for DA commitment type, but none configured")
 		}
 
+
+		var err error
+		var data []byte
+
 		// 1 - read blob from cache if enabled
 		if m.secondary.CachingEnabled() {
 			m.log.Debug("Retrieving data from cached backends")
@@ -98,6 +90,7 @@
 		}
 
 		if version == commitments.CertV0 {
+			m.log.Debug("Reading blob from EigenDA")
 			// 2 - read blob from EigenDA v1
 			data, err := m.eigenda.Get(ctx, key)
 			if err == nil {
@@ -109,6 +102,7 @@
 				return data, nil
 			}
 		} else if version == commitments.CertV1 {
+			m.log.Debug("Reading blob from EigenDAV2")
 			data, err := m.eigendaV2.Get(ctx, key)
 			if err == nil {
 				// verify v2 (payload, cert)
@@ -116,12 +110,11 @@
 				if err != nil {
 					return nil, err
 				}
+				m.log.Debug(fmt.Sprintf("%s", data))
 				return data, nil
 			}
 		}
 
-		var err error
-		var data []byte
 		// 3 - read blob from fallbacks if enabled and data is non-retrievable from EigenDA
 		if m.secondary.FallbackEnabled() {
 			data, err = m.secondary.MultiSourceRead(ctx, key, true, m.eigenda.Verify)
@@ -132,7 +125,6 @@
 		} else {
 			return nil, err
 		}
-
 		return data, err
 
 	default:

//go:generate mockgen -package mocks --destination ../mocks/router.go . IRouter

package store

import (
	"context"
	"errors"
	"fmt"
	"sync"

	"github.com/Layr-Labs/eigenda-proxy/commitments"
	"github.com/ethereum/go-ethereum/crypto"
	"github.com/ethereum/go-ethereum/log"
)

type IRouter interface {
	Get(ctx context.Context, key []byte, cm commitments.CommitmentMode) ([]byte, error)
	Put(ctx context.Context, cm commitments.CommitmentMode, key, value []byte) ([]byte, error)

	GetEigenDAStore() GeneratedKeyStore
	GetS3Store() PrecomputedKeyStore
	Caches() []PrecomputedKeyStore
	Fallbacks() []PrecomputedKeyStore
}

// Router ... storage backend routing layer
type Router struct {
<<<<<<< HEAD
	log log.Logger

	eigenda KeyGeneratedStore
=======
	log     log.Logger
	eigenda GeneratedKeyStore
>>>>>>> 92e61d3f
	s3      PrecomputedKeyStore

	// In the future it may make sense to build higher order types
	// for these secondary storage backend slices
	caches    []PrecomputedKeyStore
	cacheLock sync.RWMutex

	fallbacks    []PrecomputedKeyStore
	fallbackLock sync.RWMutex
}

func NewRouter(eigenda GeneratedKeyStore, s3 PrecomputedKeyStore, l log.Logger,
	caches []PrecomputedKeyStore, fallbacks []PrecomputedKeyStore) (IRouter, error) {
	return &Router{
		log:          l,
		eigenda:      eigenda,
		s3:           s3,
		caches:       caches,
		cacheLock:    sync.RWMutex{},
		fallbacks:    fallbacks,
		fallbackLock: sync.RWMutex{},
	}, nil
}

// Get ... fetches a value from a storage backend based on the (commitment mode, type)
func (r *Router) Get(ctx context.Context, key []byte, cm commitments.CommitmentMode) ([]byte, error) {
	switch cm {
	case commitments.OptimismKeccak:

		if r.s3 == nil {
			return nil, errors.New("expected S3 backend for OP keccak256 commitment type, but none configured")
		}

		r.log.Debug("Retrieving data from S3 backend")
		value, err := r.s3.Get(ctx, key)
		if err != nil {
			return nil, err
		}

		err = r.s3.Verify(key, value)
		if err != nil {
			return nil, err
		}
		return value, nil

	case commitments.SimpleCommitmentMode, commitments.OptimismGeneric:
		if r.eigenda == nil {
			return nil, errors.New("expected EigenDA backend for DA commitment type, but none configured")
		}

		// 1 - read blob from cache if enabled
		if r.cacheEnabled() {
			r.log.Debug("Retrieving data from cached backends")
			data, err := r.multiSourceRead(ctx, key, false)
			if err == nil {
				return data, nil
			}

			r.log.Warn("Failed to read from cache targets", "err", err)
		}

		// 2 - read blob from EigenDA
		data, err := r.eigenda.Get(ctx, key)
		if err == nil {
			// 2.a - verify data
			err = r.eigenda.Verify(key, data)
			if err != nil {
				return nil, err
			}

			// 2.b - write fetched blob to caches for lower latency reads
			if r.cacheEnabled() {
				err = r.writeToCaches(ctx, key, data)
				if err != nil {
					log.Error("Failed to write to redundant backends", "err", err)
				}

				return data, nil
			}
		}

		// 3 - read blob from fallbacks if enabled and data is non-retrievable from EigenDA
		if r.fallbackEnabled() {
			data, err = r.multiSourceRead(ctx, key, true)
			if err != nil {
				r.log.Error("Failed to read from fallback targets", "err", err)
				return nil, err
			}
		} else {
			return nil, err
		}

		return data, err

	default:
		return nil, errors.New("could not determine which storage backend to route to based on unknown commitment mode")
	}
}

// Put ... inserts a value into a storage backend based on the commitment mode
func (r *Router) Put(ctx context.Context, cm commitments.CommitmentMode, key, value []byte) ([]byte, error) {
	var commit []byte
	var err error

	switch cm {
	case commitments.OptimismKeccak: // caching and fallbacks are unsupported for this commitment mode
		return r.putWithKey(ctx, key, value)
	case commitments.OptimismGeneric, commitments.SimpleCommitmentMode:
		commit, err = r.putWithoutKey(ctx, value)
	default:
		return nil, fmt.Errorf("unknown commitment mode")
	}

	if err != nil {
		return nil, err
	}

	if r.cacheEnabled() || r.fallbackEnabled() {
		err = r.handleRedundantWrites(ctx, commit, value)
		if err != nil {
			log.Error("Failed to write to redundant backends", "err", err)
		}
	}

	return commit, nil
}

func (r *Router) writeToCaches(ctx context.Context, commitment, value []byte) error {
	r.cacheLock.RLock()
	defer r.cacheLock.RUnlock()

	key := crypto.Keccak256(commitment)
	successes := 0

	for _, cache := range r.caches {
		err := cache.Put(ctx, key, value)
		if err != nil {
			r.log.Warn("Failed to write to cache", "backend", cache.BackendType(), "err", err)
		} else {
			successes++
		}
	}

	if successes == 0 {
		return errors.New("failed to write blob to any redundant targets")
	}

	return nil
}

// handleRedundantWrites ... writes to both sets of backends (i.e, fallback, cache)
// and returns an error if NONE of them succeed
// NOTE: multi-target set writes are done at once to avoid re-invocation of the same write function at the same
// caller step for different target sets vs. reading which is done conditionally to segment between a cached read type
// vs a fallback read type
func (r *Router) handleRedundantWrites(ctx context.Context, commitment, value []byte) error {
	r.cacheLock.RLock()
	r.fallbackLock.RLock()

	defer func() {
		r.cacheLock.RUnlock()
		r.fallbackLock.RUnlock()
	}()

	sources := r.caches
	sources = append(sources, r.fallbacks...)

	key := crypto.Keccak256(commitment)
	successes := 0

	for _, src := range sources {
		err := src.Put(ctx, key, value)
		if err != nil {
			r.log.Warn("Failed to write to redundant target", "backend", src.BackendType(), "err", err)
		} else {
			successes++
		}
	}

	if successes == 0 {
		return errors.New("failed to write blob to any redundant targets")
	}

	return nil
}

// multiSourceRead ... reads from a set of backends and returns the first successfully read blob
func (r *Router) multiSourceRead(ctx context.Context, commitment []byte, fallback bool) ([]byte, error) {
	var sources []PrecomputedKeyStore

	if fallback {
		r.fallbackLock.RLock()
		defer r.fallbackLock.RUnlock()

		sources = r.fallbacks
	} else {
		r.cacheLock.RLock()
		defer r.cacheLock.RUnlock()

		sources = r.caches
	}

	key := crypto.Keccak256(commitment)
	for _, src := range sources {
		data, err := src.Get(ctx, key)
		if err != nil {
			r.log.Warn("Failed to read from redundant target", "backend", src.BackendType(), "err", err)
			continue
		}

		if data == nil {
			r.log.Debug("No data found in redundant target", "backend", src.BackendType())
			continue
		}

		// verify cert:data using EigenDA verification checks
		err = r.eigenda.Verify(commitment, data)
		if err != nil {
			log.Warn("Failed to verify blob", "err", err, "backend", src.BackendType())
			continue
		}

		return data, nil
	}
	return nil, errors.New("no data found in any redundant backend")
}

// putWithoutKey ... inserts a value into a storage backend that computes the key on-demand (i.e, EigenDA)
func (r *Router) putWithoutKey(ctx context.Context, value []byte) ([]byte, error) {
	if r.eigenda != nil {
		r.log.Debug("Storing data to EigenDA backend")
		return r.eigenda.Put(ctx, value)
	}

	return nil, errors.New("no DA storage backend found")
}

// putWithKey ... only supported for S3 storage backends using OP's alt-da keccak256 commitment type
func (r *Router) putWithKey(ctx context.Context, key []byte, value []byte) ([]byte, error) {
	if r.s3 == nil {
		return nil, errors.New("S3 is disabled but is only supported for posting known commitment keys")
	}

	err := r.s3.Verify(key, value)
	if err != nil {
		return nil, err
	}

	return key, r.s3.Put(ctx, key, value)
}

func (r *Router) fallbackEnabled() bool {
	return len(r.fallbacks) > 0
}

func (r *Router) cacheEnabled() bool {
	return len(r.caches) > 0
}

// GetEigenDAStore ...
func (r *Router) GetEigenDAStore() GeneratedKeyStore {
	return r.eigenda
}

// GetS3Store ...
func (r *Router) GetS3Store() PrecomputedKeyStore {
	return r.s3
}

// Caches ...
func (r *Router) Caches() []PrecomputedKeyStore {
	return r.caches
}

// Fallbacks ...
func (r *Router) Fallbacks() []PrecomputedKeyStore {
	return r.fallbacks
}<|MERGE_RESOLUTION|>--- conflicted
+++ resolved
@@ -25,14 +25,8 @@
 
 // Router ... storage backend routing layer
 type Router struct {
-<<<<<<< HEAD
-	log log.Logger
-
-	eigenda KeyGeneratedStore
-=======
 	log     log.Logger
 	eigenda GeneratedKeyStore
->>>>>>> 92e61d3f
 	s3      PrecomputedKeyStore
 
 	// In the future it may make sense to build higher order types

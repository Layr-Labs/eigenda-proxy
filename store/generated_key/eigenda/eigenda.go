--- conflicted
+++ resolved
@@ -217,12 +217,8 @@
 
 // Key is used to recover certificate fields and that verifies blob
 // against commitment to ensure data is valid and non-tampered.
-<<<<<<< HEAD
 // l1InclusionBlockNum is optional and used to validate the certificate: negative number means don't verify this check
-func (e Store) Verify(ctx context.Context, key []byte, value []byte, opts common.VerifyArgs) error {
-=======
-func (e Store) Verify(ctx context.Context, serializedCert []byte, payload []byte) error {
->>>>>>> 5f887a68
+func (e Store) Verify(ctx context.Context, serializedCert []byte, payload []byte, opts common.VerifyArgs) error {
 	var cert verify.Certificate
 	err := rlp.DecodeBytes(serializedCert, &cert)
 	if err != nil {

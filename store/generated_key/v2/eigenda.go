--- conflicted
+++ resolved
@@ -20,26 +20,6 @@
 	"google.golang.org/grpc/status"
 )
 
-<<<<<<< HEAD
-// Returned when `cert.L1InclusionBlock > batch.RBN + rbnRecencyWindowSize`,
-// to indicate that the cert should be discarded from rollups' derivation pipeline.
-// This should get converted by the proxy to an HTTP 418 TEAPOT error code.
-type RBNRecencyCheckFailedError struct {
-	certRBN              uint64
-	certL1IBN            uint64
-	rbnRecencyWindowSize uint64
-}
-
-func (e RBNRecencyCheckFailedError) Error() string {
-	return fmt.Sprintf(
-		"Invalid cert (rbn recency check failed): "+
-			"certL1InclusionBlockNumber (%d) > cert.RBN (%d) + RBNRecencyWindowSize (%d)",
-		e.certL1IBN, e.certRBN, e.rbnRecencyWindowSize,
-	)
-}
-
-=======
->>>>>>> 26252b50
 // Store does storage interactions and verifications for blobs with the EigenDA V2 protocol.
 type Store struct {
 	log logging.Logger

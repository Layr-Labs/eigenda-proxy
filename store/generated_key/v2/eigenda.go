package eigenda

import (
	"context"
	"errors"
	"fmt"
	"time"

	"github.com/Layr-Labs/eigenda-proxy/common"
<<<<<<< HEAD
	"github.com/Layr-Labs/eigenda/api/clients/v2"
=======
	"github.com/Layr-Labs/eigenda-proxy/store/generated_key/utils"
>>>>>>> 154ef013
	"github.com/Layr-Labs/eigenda/api/clients/v2/coretypes"
	"github.com/Layr-Labs/eigenda/api/clients/v2/payloaddispersal"
	"github.com/Layr-Labs/eigensdk-go/logging"
	"github.com/avast/retry-go/v4"
	"github.com/ethereum/go-ethereum/rlp"
	"google.golang.org/grpc/codes"
	"google.golang.org/grpc/status"
)

// Store does storage interactions and verifications for blobs with the EigenDA V2 protocol.
type Store struct {
	// Number of times to try blob dispersals:
	// - If > 0: Try N times total
	// - If < 0: Retry indefinitely until success
	// - If = 0: Not permitted
	putTries int
	log      logging.Logger

	disperser  *payloaddispersal.PayloadDisperser
	retrievers []clients.PayloadRetriever
	verifier   clients.ICertVerifier
}

var _ common.GeneratedKeyStore = (*Store)(nil)

func NewStore(
	log logging.Logger,
	putTries int,
	disperser *payloaddispersal.PayloadDisperser,
	retrievers []clients.PayloadRetriever,
	verifier clients.ICertVerifier,
) (*Store, error) {
	if putTries == 0 {
		return nil, fmt.Errorf(
			"putTries==0 is not permitted. >0 means 'try N times', <0 means 'retry indefinitely'")
	}

	return &Store{
<<<<<<< HEAD
		log:        log,
		putRetries: putRetries,
		disperser:  disperser,
		retrievers: retrievers,
		verifier:   verifier,
=======
		log:       log,
		putTries:  putTries,
		disperser: disperser,
		retriever: retriever,
		verifier:  verifier,
>>>>>>> 154ef013
	}, nil
}

// Get fetches a blob from DA using certificate fields and verifies blob
// against commitment to ensure data is valid and non-tampered.
func (e Store) Get(ctx context.Context, key []byte) ([]byte, error) {
	var cert coretypes.EigenDACert
	err := rlp.DecodeBytes(key, &cert)
	if err != nil {
		return nil, fmt.Errorf("RLP decoding EigenDA v2 cert: %w", err)
	}

	// Try each retriever in sequence until one succeeds
	var errs []error
	for _, retriever := range e.retrievers {
		payload, err := retriever.GetPayload(ctx, &cert)
		if err == nil {
			return payload.Serialize(), nil
		}

		e.log.Debugf("Payload retriever failed: %v", err)
	}

	return nil, fmt.Errorf("all retrievers failed: %w", errors.Join(errs...))
}

// Put disperses a blob for some pre-image and returns the associated RLP encoded certificate commit.
// TODO: Client polling for different status codes, Mapping status codes to 503 failover
func (e Store) Put(ctx context.Context, value []byte) ([]byte, error) {
	e.log.Debug("Dispersing payload to EigenDA V2 network")

	// TODO: https://github.com/Layr-Labs/eigenda/issues/1271

	// We attempt to disperse the blob to EigenDA up to PutRetries times, unless we get a 400 error on any attempt.

	payload := coretypes.NewPayload(value)

	cert, err := retry.DoWithData(
		func() (*coretypes.EigenDACert, error) {
			return e.disperser.SendPayload(ctx, payload)
		},
		retry.RetryIf(
			func(err error) bool {
				grpcStatus, isGRPCError := status.FromError(err)
				if !isGRPCError {
					// api.ErrorFailover is returned, so we should retry
					return true
				}
				//nolint:exhaustive // we only care about a few grpc error codes
				switch grpcStatus.Code() {
				case codes.InvalidArgument:
					// we don't retry 400 errors because there is no point, we are passing invalid data
					return false
				case codes.ResourceExhausted:
					// we retry on 429s because *can* mean we are being rate limited
					// we sleep 1 second... very arbitrarily, because we don't have more info.
					// grpc error itself should return a backoff time,
					// see https://github.com/Layr-Labs/eigenda/issues/845 for more details
					time.Sleep(1 * time.Second)
					return true
				default:
					return true
				}
			}),
		// only return the last error. If it is an api.ErrorFailover, then the handler will convert
		// it to an http 503 to signify to the client (batcher) to failover to ethda b/c eigenda is temporarily down.
		retry.LastErrorOnly(true),
		// retry.Attempts uses different semantics than our config field. ConvertToRetryGoAttempts converts between
		// these two semantics.
		retry.Attempts(utils.ConvertToRetryGoAttempts(e.putTries)),
	)
	if err != nil {
		// TODO: we will want to filter for errors here and return a 503 when needed, i.e. when dispersal itself failed,
		//  or that we timed out waiting for batch to land onchain
		return nil, err
	}

	return rlp.EncodeToBytes(cert)
}

// BackendType returns the backend type for EigenDA Store
func (e Store) BackendType() common.BackendType {
	return common.EigenDAV2BackendType
}

// Verify verifies an EigenDACert by calling the verifyEigenDACertV2 view function
//
// Since v2 methods for fetching a payload are responsible for verifying the received bytes against the certificate,
// this Verify method only needs to check the cert on chain. That is why the third parameter is ignored.
func (e Store) Verify(ctx context.Context, certBytes []byte, _ []byte) error {
	var eigenDACert coretypes.EigenDACert
	err := rlp.DecodeBytes(certBytes, &eigenDACert)
	if err != nil {
		return fmt.Errorf("RLP decoding EigenDA v2 cert: %w", err)
	}

	return e.verifier.VerifyCertV2(ctx, &eigenDACert)
}<|MERGE_RESOLUTION|>--- conflicted
+++ resolved
@@ -7,11 +7,8 @@
 	"time"
 
 	"github.com/Layr-Labs/eigenda-proxy/common"
-<<<<<<< HEAD
+	"github.com/Layr-Labs/eigenda-proxy/store/generated_key/utils"
 	"github.com/Layr-Labs/eigenda/api/clients/v2"
-=======
-	"github.com/Layr-Labs/eigenda-proxy/store/generated_key/utils"
->>>>>>> 154ef013
 	"github.com/Layr-Labs/eigenda/api/clients/v2/coretypes"
 	"github.com/Layr-Labs/eigenda/api/clients/v2/payloaddispersal"
 	"github.com/Layr-Labs/eigensdk-go/logging"
@@ -50,19 +47,11 @@
 	}
 
 	return &Store{
-<<<<<<< HEAD
 		log:        log,
-		putRetries: putRetries,
+		putTries:   putTries,
 		disperser:  disperser,
 		retrievers: retrievers,
 		verifier:   verifier,
-=======
-		log:       log,
-		putTries:  putTries,
-		disperser: disperser,
-		retriever: retriever,
-		verifier:  verifier,
->>>>>>> 154ef013
 	}, nil
 }
 

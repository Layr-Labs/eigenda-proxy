package eigenda

import (
	"context"
	"errors"
	"fmt"
	"time"

	"github.com/Layr-Labs/eigenda-proxy/common"
	"github.com/Layr-Labs/eigenda-proxy/store/generated_key/utils"
	"github.com/Layr-Labs/eigenda/api/clients/v2"
	"github.com/Layr-Labs/eigenda/api/clients/v2/coretypes"
	"github.com/Layr-Labs/eigenda/api/clients/v2/payloaddispersal"
	"github.com/Layr-Labs/eigenda/api/clients/v2/verification"
	"github.com/Layr-Labs/eigensdk-go/logging"
	"github.com/avast/retry-go/v4"
	"github.com/ethereum/go-ethereum/rlp"
	"google.golang.org/grpc/codes"
	"google.golang.org/grpc/status"
)

// Returned when `cert.L1InclusionBlock > batch.RBN + rbnRecencyWindowSize`,
// to indicate that the cert should be discarded from rollups' derivation pipeline.
// This should get converted by the proxy to an HTTP 418 TEAPOT error code.
type RBNRecencyCheckFailedError struct {
	certRBN              uint64
	certL1IBN            uint64
	rbnRecencyWindowSize uint64
}

func (e RBNRecencyCheckFailedError) Error() string {
	return fmt.Sprintf(
		"Invalid cert (rbn recency check failed): "+
			"certL1InclusionBlockNumber (%d) > cert.RBN (%d) + RBNRecencyWindowSize (%d)",
		e.certL1IBN, e.certRBN, e.rbnRecencyWindowSize,
	)
}

// Store does storage interactions and verifications for blobs with the EigenDA V2 protocol.
type Store struct {
	log logging.Logger

	// Number of times to try blob dispersals:
	// - If > 0: Try N times total
	// - If < 0: Retry indefinitely until success
	// - If = 0: Not permitted
	putTries int
	// Allowed distance (in L1 blocks) between the eigenDA cert's reference block number (RBN)
	// and the L1 block number at which the cert was included in the rollup's batch inbox.
	// If cert.L1InclusionBlock > batch.RBN + rbnRecencyWindowSize, an
	// [RBNRecencyCheckFailedError] is returned.
	// This check is optional and will be skipped when rbnRecencyWindowSize is set to 0.
	rbnRecencyWindowSize uint64

	disperser    *payloaddispersal.PayloadDisperser
	retrievers   []clients.PayloadRetriever
	certVerifier *verification.CertVerifier
}

var _ common.EigenDAV2Store = (*Store)(nil)

func NewStore(
	log logging.Logger,
	putTries int,
	rbnRecencyWindowSize uint64,
	disperser *payloaddispersal.PayloadDisperser,
	retrievers []clients.PayloadRetriever,
	certVerifier *verification.CertVerifier,

) (*Store, error) {
	if putTries == 0 {
		return nil, fmt.Errorf(
			"putTries==0 is not permitted. >0 means 'try N times', <0 means 'retry indefinitely'")
	}

	return &Store{
		log:                  log,
		putTries:             putTries,
		rbnRecencyWindowSize: rbnRecencyWindowSize,
		disperser:            disperser,
		retrievers:           retrievers,
		certVerifier:         certVerifier,
	}, nil
}

// Get fetches a blob from DA using certificate fields and verifies blob
// against commitment to ensure data is valid and non-tampered.
func (e Store) Get(ctx context.Context, version coretypes.CertificateVersion, key []byte) ([]byte, error) {
	var cert coretypes.EigenDACert

	switch version {
	case coretypes.VersionTwoCert:
		var v2Cert coretypes.EigenDACertV2
		err := rlp.DecodeBytes(key, &v2Cert)
		if err != nil {
			return nil, fmt.Errorf("RLP decoding EigenDA v3 cert: %w", err)
		}

		cert = &v2Cert

	case coretypes.VersionThreeCert:
		var v3Cert coretypes.EigenDACertV3
		err := rlp.DecodeBytes(key, &v3Cert)
		if err != nil {
			return nil, fmt.Errorf("RLP decoding EigenDA v3 cert: %w", err)
		}

		cert = &v3Cert

	default:
		return nil, fmt.Errorf("unknown certificate version: %d", version)
	}

	// Try each retriever in sequence until one succeeds
	var errs []error
	for _, retriever := range e.retrievers {
		payload, err := retriever.GetPayload(ctx, cert)
		if err == nil {
			return payload.Serialize(), nil
		}

		e.log.Debugf("Payload retriever failed: %v", err)
	}

	return nil, fmt.Errorf("all retrievers failed: %w", errors.Join(errs...))
}

// Put disperses a blob for some pre-image and returns the associated RLP encoded certificate commit.
// TODO: Client polling for different status codes, Mapping status codes to 503 failover
func (e Store) Put(ctx context.Context, value []byte) ([]byte, error) {
	e.log.Debug("Dispersing payload to EigenDA V2 network")

	// TODO: https://github.com/Layr-Labs/eigenda/issues/1271

	// We attempt to disperse the blob to EigenDA up to PutRetries times, unless we get a 400 error on any attempt.

	payload := coretypes.NewPayload(value)

	cert, err := retry.DoWithData(
		func() (coretypes.EigenDACert, error) {
			return e.disperser.SendPayload(ctx, payload)
		},
		retry.RetryIf(
			func(err error) bool {
				grpcStatus, isGRPCError := status.FromError(err)
				if !isGRPCError {
					// api.ErrorFailover is returned, so we should retry
					return true
				}
				//nolint:exhaustive // we only care about a few grpc error codes
				switch grpcStatus.Code() {
				case codes.InvalidArgument:
					// we don't retry 400 errors because there is no point, we are passing invalid data
					return false
				case codes.ResourceExhausted:
					// we retry on 429s because *can* mean we are being rate limited
					// we sleep 1 second... very arbitrarily, because we don't have more info.
					// grpc error itself should return a backoff time,
					// see https://github.com/Layr-Labs/eigenda/issues/845 for more details
					time.Sleep(1 * time.Second)
					return true
				default:
					return true
				}
			}),
		// only return the last error. If it is an api.ErrorFailover, then the handler will convert
		// it to an http 503 to signify to the client (batcher) to failover to ethda b/c eigenda is temporarily down.
		retry.LastErrorOnly(true),
		// retry.Attempts uses different semantics than our config field. ConvertToRetryGoAttempts converts between
		// these two semantics.
		retry.Attempts(utils.ConvertToRetryGoAttempts(e.putTries)),
	)
	if err != nil {
		// TODO: we will want to filter for errors here and return a 503 when needed, i.e. when dispersal itself failed,
		//  or that we timed out waiting for batch to land onchain
		return nil, err
	}

	// TODO: type filter on the cert version and prefix encoding byte
	return cert.Serialize(coretypes.CertSerializationRLP)
}

// BackendType returns the backend type for EigenDA Store
func (e Store) BackendType() common.BackendType {
	return common.EigenDAV2BackendType
}

// TODO: this whole function should be upstreamed to a new eigenda VerifyingPayloadRetrieval client
// that would verify certs, and then retrieve the payloads (from relay with fallback to eigenda validators if needed).
// Then proxy could remain a very thing server wrapper around eigenda clients.
// Verify verifies an EigenDACert by calling the verifyEigenDACertV2 view function
//
// Since v2 methods for fetching a payload are responsible for verifying the received bytes against the certificate,
// this Verify method only needs to check the cert on chain. That is why the third parameter is ignored.
<<<<<<< HEAD
func (e Store) Verify(ctx context.Context, certVersion coretypes.CertificateVersion,
	certBytes []byte, opts common.CertVerificationOpts) error {
	var cert coretypes.EigenDACert
	switch certVersion {
	case coretypes.VersionTwoCert:
		e.log.Warn("EigenDA V2 certs are not supported anymore more for verification. Defaulting to successful verification.")
		return nil

	case coretypes.VersionThreeCert:
		var eigenDACert coretypes.EigenDACertV3
		err := rlp.DecodeBytes(certBytes, &eigenDACert)
		if err != nil {
			return fmt.Errorf("RLP decoding EigenDA v3 cert: %w", err)
		}

		err = e.certVerifier.CheckDACert(ctx, &eigenDACert)
		if err != nil {
			return fmt.Errorf("verify v3 cert: %w", err)
		}

		cert = &eigenDACert

	default:
		return fmt.Errorf("unsupported EigenDA cert version: %d", certVersion)
=======
//
// TODO: this whole function should be upstreamed to a new eigenda VerifyingPayloadRetrieval client
// that would verify certs, and then retrieve the payloads (from relay with fallback to eigenda validators if needed).
// Then proxy could remain a very thin server wrapper around eigenda clients.
func (e Store) Verify(ctx context.Context, certBytes []byte, _ []byte, opts common.CertVerificationOpts) error {
	var eigenDACert coretypes.EigenDACert
	err := rlp.DecodeBytes(certBytes, &eigenDACert)
	if err != nil {
		return fmt.Errorf("RLP decoding EigenDA v2 cert: %w", err)
>>>>>>> 6917c8e5
	}

	err := verifyCertRBNRecencyCheck(cert.ReferenceBlockNumber(), opts.L1InclusionBlockNum, e.rbnRecencyWindowSize)
	if err != nil {
		return fmt.Errorf("rbn recency check failed: %w", err)
	}

	return nil
}

// verifyCertRBNRecencyCheck arguments:
//   - certRBN: ReferenceBlockNumber included in the cert itself at which operator stakes are referenced
//     when verifying that a cert's signature meets the required quorum thresholds.
//   - certL1IBN: InclusionBlockNumber at which the EigenDA cert was included in the rollup batcher inbox.
//     The IBN is not part of the cert. It is received as an optional query param on GET requests.
//     0 means to skip the check (return nil).
//   - rbnRecencyWindowSize: distance allowed between the RBN and IBN. See below for more details.
//     Value should be set by proxy operator as a flag. 0 means to skip the check (return nil).
//
// Certs in the rollup batcher-inbox that do not respect the below equation are discarded.
//
//	certRBN < certL1IBN <= certRBN + RBNRecencyWindowSize
//
// This check serves 2 purposes:
//  1. liveness: prevents derivation pipeline from stalling on blobs that are no longer available on the DA layer
//  2. safety: prevents a malicious EigenDA sequencer from using a very stale RBN whose operator distribution
//     does not represent the actual stake distribution. Operators that withdrew a lot of stake would
//     not be slashable anymore, even though because of the old RBN their signature would count for a lot of stake.
//
// Note that for a secure integration, this same check needs to be verified onchain.
// There are 2 approaches to doing this:
//  1. Pessimistic approach: use a smart batcher inbox to disallow stale blobs from even being included
//     in the batcher inbox (see https://github.com/ethereum-optimism/design-docs/pull/229)
//  2. Optimistic approach: verify the check in op-program or hokulea (kona)'s derivation pipeline. See
//     https://github.com/Layr-Labs/hokulea/blob/8c4c89bc4f/crates/eigenda/src/eigenda.rs#L90
func verifyCertRBNRecencyCheck(certRBN uint64, certL1IBN uint64, rbnRecencyWindowSize uint64) error {
	// Input Validation
	if certL1IBN == 0 || rbnRecencyWindowSize == 0 {
		return nil
	}
	if certRBN == 0 {
		return fmt.Errorf("certRBN should never be 0, this is likely a bug")
	}
	if certL1IBN <= certRBN {
		return fmt.Errorf(
			"cert's l1 inclusion block number (%d) <= cert reference block number (%d), but this is physically impossible "+
				"since the cert has to be signed by all eigenda validators before being submitted to the batcher inbox, "+
				"and validators will only sign a batchRoot (contained in certs) if the RBN is in the past. "+
				"This is a serious bug, please report it",
			certRBN,
			certL1IBN,
		)
	}

	// Actual Recency Check
	if !(certL1IBN <= certRBN+rbnRecencyWindowSize) {
		return RBNRecencyCheckFailedError{
			certRBN:              certRBN,
			certL1IBN:            certL1IBN,
			rbnRecencyWindowSize: rbnRecencyWindowSize,
		}
	}
	return nil
}<|MERGE_RESOLUTION|>--- conflicted
+++ resolved
@@ -176,8 +176,21 @@
 		return nil, err
 	}
 
-	// TODO: type filter on the cert version and prefix encoding byte
-	return cert.Serialize(coretypes.CertSerializationRLP)
+	switch cert.Version() {
+	case coretypes.VersionTwoCert:
+		return nil, fmt.Errorf("EigenDA V2 certs are not supported anymore, use V3 instead")
+
+	case coretypes.VersionThreeCert:
+		eigenDACertV3, ok := cert.(*coretypes.EigenDACertV3)
+		if !ok {
+			return nil, fmt.Errorf("expected EigenDACertV3, got %T", cert)
+		}
+
+		return eigenDACertV3.Serialize(coretypes.CertSerializationRLP)
+
+	default:
+		return nil, fmt.Errorf("unsupported EigenDA cert version: %d", cert.Version())
+	}
 }
 
 // BackendType returns the backend type for EigenDA Store
@@ -192,10 +205,8 @@
 //
 // Since v2 methods for fetching a payload are responsible for verifying the received bytes against the certificate,
 // this Verify method only needs to check the cert on chain. That is why the third parameter is ignored.
-<<<<<<< HEAD
 func (e Store) Verify(ctx context.Context, certVersion coretypes.CertificateVersion,
 	certBytes []byte, opts common.CertVerificationOpts) error {
-	var cert coretypes.EigenDACert
 	switch certVersion {
 	case coretypes.VersionTwoCert:
 		e.log.Warn("EigenDA V2 certs are not supported anymore more for verification. Defaulting to successful verification.")
@@ -213,26 +224,12 @@
 			return fmt.Errorf("verify v3 cert: %w", err)
 		}
 
-		cert = &eigenDACert
-
+		err = verifyCertRBNRecencyCheck(eigenDACert.ReferenceBlockNumber(), opts.L1InclusionBlockNum, e.rbnRecencyWindowSize)
+		if err != nil {
+			return fmt.Errorf("rbn recency check failed: %w", err)
+		}
 	default:
 		return fmt.Errorf("unsupported EigenDA cert version: %d", certVersion)
-=======
-//
-// TODO: this whole function should be upstreamed to a new eigenda VerifyingPayloadRetrieval client
-// that would verify certs, and then retrieve the payloads (from relay with fallback to eigenda validators if needed).
-// Then proxy could remain a very thin server wrapper around eigenda clients.
-func (e Store) Verify(ctx context.Context, certBytes []byte, _ []byte, opts common.CertVerificationOpts) error {
-	var eigenDACert coretypes.EigenDACert
-	err := rlp.DecodeBytes(certBytes, &eigenDACert)
-	if err != nil {
-		return fmt.Errorf("RLP decoding EigenDA v2 cert: %w", err)
->>>>>>> 6917c8e5
-	}
-
-	err := verifyCertRBNRecencyCheck(cert.ReferenceBlockNumber(), opts.L1InclusionBlockNum, e.rbnRecencyWindowSize)
-	if err != nil {
-		return fmt.Errorf("rbn recency check failed: %w", err)
 	}
 
 	return nil

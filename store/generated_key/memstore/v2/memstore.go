--- conflicted
+++ resolved
@@ -16,11 +16,7 @@
 	"github.com/Layr-Labs/eigenda-proxy/store/generated_key/memstore/memconfig"
 	"github.com/Layr-Labs/eigenda/api/clients/codecs"
 	"github.com/Layr-Labs/eigenda/api/clients/v2/verification"
-<<<<<<< HEAD
 	cert_types_binding "github.com/Layr-Labs/eigenda/contracts/bindings/IEigenDACertTypeBindings"
-=======
-	cert_verifier_binding "github.com/Layr-Labs/eigenda/contracts/bindings/EigenDACertVerifierV2"
->>>>>>> 974dc19e
 
 	"github.com/Layr-Labs/eigensdk-go/logging"
 )
@@ -101,7 +97,6 @@
 		Y: y,
 	}
 
-<<<<<<< HEAD
 	pseudoRandomBlobInclusionInfo := cert_types_binding.EigenDATypesV2BlobInclusionInfo{
 		BlobCertificate: cert_types_binding.EigenDATypesV2BlobCertificate{
 			BlobHeader: cert_types_binding.EigenDATypesV2BlobHeaderV2{
@@ -109,15 +104,6 @@
 				QuorumNumbers: []byte{byte(0x0), byte(0x1)}, // quorum 0 && quorum 1
 				Commitment: cert_types_binding.EigenDATypesV2BlobCommitment{
 					LengthCommitment: cert_types_binding.BN254G2Point{
-=======
-	pseudoRandomBlobInclusionInfo := cert_verifier_binding.EigenDATypesV2BlobInclusionInfo{
-		BlobCertificate: cert_verifier_binding.EigenDATypesV2BlobCertificate{
-			BlobHeader: cert_verifier_binding.EigenDATypesV2BlobHeaderV2{
-				Version:       0,                            // only supported version as of now
-				QuorumNumbers: []byte{byte(0x0), byte(0x1)}, // quorum 0 && quorum 1
-				Commitment: cert_verifier_binding.EigenDATypesV2BlobCommitment{
-					LengthCommitment: cert_verifier_binding.BN254G2Point{
->>>>>>> 974dc19e
 						X: [2]*big.Int{unsafeRandInt(1000), unsafeRandInt(1000)},
 						Y: [2]*big.Int{unsafeRandInt(1000), unsafeRandInt(1000)},
 					},
@@ -139,20 +125,12 @@
 		InclusionProof: unsafeRandomBytes(128),
 	}
 
-<<<<<<< HEAD
 	randomBatchHeader := cert_types_binding.EigenDATypesV2BatchHeaderV2{
-=======
-	randomBatchHeader := cert_verifier_binding.EigenDATypesV2BatchHeaderV2{
->>>>>>> 974dc19e
 		BatchRoot:            [32]byte(unsafeRandomBytes(32)),
 		ReferenceBlockNumber: unsafeRandUint32(),
 	}
 
-<<<<<<< HEAD
 	randomNonSignerStakesAndSigs := cert_types_binding.EigenDATypesV1NonSignerStakesAndSignature{
-=======
-	randomNonSignerStakesAndSigs := cert_verifier_binding.EigenDATypesV1NonSignerStakesAndSignature{
->>>>>>> 974dc19e
 		NonSignerQuorumBitmapIndices: []uint32{unsafeRandUint32(), unsafeRandUint32()},
 		NonSignerPubkeys: []cert_types_binding.BN254G1Point{
 			{
@@ -227,11 +205,7 @@
 	return certBytes, nil
 }
 
-<<<<<<< HEAD
-func (e *MemStore) Verify(_ context.Context, _ coretypes.CertificateVersion, _ []byte) error {
-=======
-func (e *MemStore) Verify(_ context.Context, _, _ []byte, _ common.CertVerificationOpts) error {
->>>>>>> 974dc19e
+func (e *MemStore) Verify(_ context.Context, _ coretypes.CertificateVersion, _ []byte, _ common.CertVerificationOpts) error {
 	return nil
 }
 

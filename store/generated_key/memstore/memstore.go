--- conflicted
+++ resolved
@@ -83,10 +83,6 @@
 			return
 
 		case <-timer.C:
-<<<<<<< HEAD
-			e.log.Debug("pruning expired blobs")
-=======
->>>>>>> cbf53e11
 			e.pruneExpired()
 		}
 	}
@@ -102,11 +98,7 @@
 			delete(e.keyStarts, commit)
 			delete(e.store, commit)
 
-<<<<<<< HEAD
-			e.log.Info("blob pruned", "commit", commit)
-=======
-			e.l.Debug("blob pruned", "commit", commit)
->>>>>>> cbf53e11
+			e.log.Debug("blob pruned", "commit", commit)
 		}
 	}
 }

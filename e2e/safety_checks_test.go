--- conflicted
+++ resolved
@@ -89,7 +89,6 @@
 	}
 	daClient := standard_client.New(cfg)
 
-<<<<<<< HEAD
 	t.Run(
 		"single byte preimage set data case", func(t *testing.T) {
 			testPreimage := []byte{1} // single byte preimage
@@ -129,55 +128,6 @@
 				t,
 				strings.Contains(err.Error(), "unsupported version byte 02") && !isNilPtrDerefPanic(err.Error()))
 		})
-
-	t.Run(
-		"get data edge cases - huge cert", func(t *testing.T) {
-			// TODO: we need to add the 0 version byte at the beginning.
-			// should this not be done automatically by the std_commitment client?
-			testCert := append([]byte{0x0}, e2e.RandBytes(10000)...)
-			_, err := daClient.GetData(ts.Ctx, testCert)
-			require.Error(t, err)
-			assert.True(
-				t, strings.Contains(
-					err.Error(),
-					"payload not found for key") &&
-					!isNilPtrDerefPanic(err.Error()))
-		})
-=======
-	t.Run("single byte preimage set data case", func(t *testing.T) {
-		testPreimage := []byte{1} // single byte preimage
-		t.Log("Setting input data on proxy server...")
-		_, err := daClient.SetData(ts.Ctx, testPreimage)
-		require.NoError(t, err)
-	})
-
-	t.Run("unicode preimage set data case", func(t *testing.T) {
-		testPreimage := []byte("§§©ˆªªˆ˙√ç®∂§∞¶§ƒ¥√¨¥√¨¥ƒƒ©˙˜ø˜˜˜∫˙∫¥∫√†®®√ç¨ˆ¨˙ï") // many unicode characters
-		t.Log("Setting input data on proxy server...")
-		_, err := daClient.SetData(ts.Ctx, testPreimage)
-		require.NoError(t, err)
-
-		testPreimage = []byte("§") // single unicode character
-		t.Log("Setting input data on proxy server...")
-		_, err = daClient.SetData(ts.Ctx, testPreimage)
-		require.NoError(t, err)
-
-	})
-
-	t.Run("empty preimage set data case", func(t *testing.T) {
-		testPreimage := []byte("") // Empty preimage
-		t.Log("Setting input data on proxy server...")
-		_, err := daClient.SetData(ts.Ctx, testPreimage)
-		require.NoError(t, err)
-	})
-
-	t.Run("get data edge cases - unsupported version byte 01", func(t *testing.T) {
-		testCert := []byte{1}
-		_, err := daClient.GetData(ts.Ctx, testCert)
-		require.Error(t, err)
-		assert.True(t,
-			strings.Contains(err.Error(), "unsupported version byte 01") && !isNilPtrDerefPanic(err.Error()))
-	})
 
 	// TODO: what exactly is this test testing? What is the edge case?
 	// Error tested doesn't seem related to the cert being huge.
@@ -194,7 +144,6 @@
 		// 		"failed to decode DA cert to RLP format: rlp: expected input list for verify.Certificate"),
 		// 	"error: %s", err.Error())
 	})
->>>>>>> caf507ac
 }
 
 // TestKeccak256CommitmentRequestErrorsWhenS3NotSet ensures that the proxy returns a client error in the event

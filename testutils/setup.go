--- conflicted
+++ resolved
@@ -332,18 +332,12 @@
 				PayloadClientConfig: payloadClientConfig,
 				RelayTimeout:        5 * time.Second,
 			},
-<<<<<<< HEAD
-			PutRetries:                    3,
+			PutTries:                      3,
 			MaxBlobSizeBytes:              maxBlobLengthBytes,
 			EigenDACertVerifierAddress:    certVerifierAddress,
 			BLSOperatorStateRetrieverAddr: blsOperatorStateRetrieverAddress,
 			EigenDAServiceManagerAddr:     svcManagerAddress,
 			RetrieversToEnable:            testCfg.Retrievers,
-=======
-			PutTries:                   3,
-			MaxBlobSizeBytes:           maxBlobLengthBytes,
-			EigenDACertVerifierAddress: certVerifierAddress,
->>>>>>> 154ef013
 		},
 		StorageConfig: store.Config{
 			AsyncPutWorkers:  testCfg.WriteThreadCount,

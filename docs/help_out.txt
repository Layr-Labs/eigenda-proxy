NAME:
   eigenda-proxy - EigenDA Proxy Sidecar Service

USAGE:
   eigenda-proxy [global options] command [command options]


DESCRIPTION:
   Service for more trustless and secure interactions with EigenDA

COMMANDS:
   doc      
   help, h  Shows a list of commands or help for one command

GLOBAL OPTIONS:
   --help, -h     show help
   --version, -v  print the version

   Cert Verifier (V1 only)

   --eigenda.cert-verification-disabled  Whether to verify certificates received from EigenDA disperser. (default: false) [$EIGENDA_PROXY_EIGENDA_CERT_VERIFICATION_DISABLED]

   EigenDA V1 Client

   --eigenda.confirmation-depth value                                       Number of Ethereum blocks to wait after the blob's batch has been included on-chain, before returning from PutBlob calls. Can either be a number or 'finalized'. (default: "8") [$EIGENDA_PROXY_EIGENDA_CONFIRMATION_DEPTH]
   --eigenda.confirmation-timeout value                                     The total amount of time that the client will spend waiting for EigenDA
                                                                                to "confirm" (include onchain) a blob after it has been dispersed. Note that
                                                                                we stick to "confirm" here but this really means InclusionTimeout,
                                                                                not confirmation in the sense of confirmation depth.
                                                                                
                                                                                If ConfirmationTimeout time passes and the blob is not yet confirmed,
                                                                                the client will return an api.ErrorFailover to let the caller failover to EthDA. (default: 15m0s) [$EIGENDA_PROXY_EIGENDA_CONFIRMATION_TIMEOUT]
   --eigenda.custom-quorum-ids value [ --eigenda.custom-quorum-ids value ]  Custom quorum IDs for writing blobs. Should not include default quorums 0 or 1. [$EIGENDA_PROXY_EIGENDA_CUSTOM_QUORUM_IDS]
   --eigenda.disable-point-verification-mode                                Disable point verification mode. This mode performs IFFT on data before writing and FFT on data after reading. Disabling requires supplying the entire blob for verification against the KZG commitment. (default: false) [$EIGENDA_PROXY_EIGENDA_DISABLE_POINT_VERIFICATION_MODE]
   --eigenda.disable-tls                                                    Disable TLS for gRPC communication with the EigenDA disperser. Default is false. (default: false) [$EIGENDA_PROXY_EIGENDA_GRPC_DISABLE_TLS]
   --eigenda.disperser-rpc value                                            RPC endpoint of the EigenDA disperser. [$EIGENDA_PROXY_EIGENDA_DISPERSER_RPC]
   --eigenda.eth-rpc value                                                  URL of the Ethereum RPC endpoint. Needed to confirm blobs landed onchain. [$EIGENDA_PROXY_EIGENDA_ETH_RPC]
   --eigenda.max-blob-length value                                          Maximum blob length to be written or read from EigenDA. Determines the number of SRS points
                                                                                      loaded into memory for KZG commitments. Example units: '30MiB', '4Kb', '30MB'. Maximum size
                                                                                      slightly exceeds 1GB. (default: "16MiB") [$EIGENDA_PROXY_EIGENDA_MAX_BLOB_LENGTH]
   --eigenda.put-blob-encoding-version value                                Blob encoding version to use when writing blobs from the high-level interface. (default: 0) [$EIGENDA_PROXY_EIGENDA_PUT_BLOB_ENCODING_VERSION]
   --eigenda.put-retries value                                              Total number of times to try blob dispersals before serving an error response.>0 = try dispersal that many times. <0 = retry indefinitely. 0 is not permitted (causes startup error). (default: 3) [$EIGENDA_PROXY_EIGENDA_PUT_RETRIES]
   --eigenda.response-timeout value                                         Flag used to configure the underlying disperser-client. Total time to wait for the disperseBlob call to return or disperseAuthenticatedBlob stream to finish and close. (default: 1m0s) [$EIGENDA_PROXY_EIGENDA_RESPONSE_TIMEOUT]
   --eigenda.signer-private-key-hex value                                   Hex-encoded signer private key. Used for authn/authz and rate limits on EigenDA disperser. Should not be associated with an Ethereum address holding any funds. [$EIGENDA_PROXY_EIGENDA_SIGNER_PRIVATE_KEY_HEX]
   --eigenda.status-query-retry-interval value                              Interval between retries when awaiting network blob finalization. Default is 5 seconds. (default: 5s) [$EIGENDA_PROXY_EIGENDA_STATUS_QUERY_INTERVAL]
   --eigenda.status-query-timeout value                                     Duration to wait for a blob to finalize after being sent for dispersal. Default is 30 minutes. (default: 30m0s) [$EIGENDA_PROXY_EIGENDA_STATUS_QUERY_TIMEOUT]
   --eigenda.svc-manager-addr value                                         Address of the EigenDAServiceManager contract. Required to confirm blobs landed onchain. See https://github.com/Layr-Labs/eigenlayer-middleware/?tab=readme-ov-file#current-mainnet-deployment [$EIGENDA_PROXY_EIGENDA_SERVICE_MANAGER_ADDR]

   EigenDA V2 Client

<<<<<<< HEAD
   --eigenda.v2.blob-certified-timeout value             Maximum amount of time to wait for blob certification against the on-chain EigenDACertVerifier. (default: 30s) [$EIGENDA_PROXY_EIGENDA_V2_CERTIFY_BLOB_TIMEOUT]
   --eigenda.v2.blob-status-poll-interval value          Duration to query for blob status updates during dispersal. (default: 1s) [$EIGENDA_PROXY_EIGENDA_V2_BLOB_STATUS_POLL_INTERVAL]
   --eigenda.v2.blob-version value                       Blob params version used when dispersing. 
                                                                    This refers to a global version maintained by EigenDA governance 
                                                                    and is injected in the BlobHeader before dispersing.
                                                                    Currently only supports (0). (default: 0) [$EIGENDA_PROXY_EIGENDA_V2_BLOB_PARAMS_VERSION]
   --eigenda.v2.bls-operator-state-retriever-addr value  Address of the BLS operator state retriever contract. [$EIGENDA_PROXY_EIGENDA_V2_BLS_OPERATOR_STATE_RETRIEVER_ADDR]
   --eigenda.v2.cert-verifier-addr value                 Address of the EigenDACertVerifier contract. Required for performing eth_calls to verify EigenDA certificates. [$EIGENDA_PROXY_EIGENDA_V2_CERT_VERIFIER_ADDR]
   --eigenda.v2.contract-call-timeout value              Timeout used when performing smart contract call operation (i.e, eth_call). (default: 10s) [$EIGENDA_PROXY_EIGENDA_V2_CONTRACT_CALL_TIMEOUT]
   --eigenda.v2.disable-point-evaluation                 Disables IFFT transformation done during payload encoding. Using this mode results in blobs that can't be proven. (default: false) [$EIGENDA_PROXY_EIGENDA_V2_DISABLE_POINT_EVALUATION]
   --eigenda.v2.disable-tls                              Disable TLS for gRPC communication with the EigenDA disperser and retrieval subnet. (default: false) [$EIGENDA_PROXY_EIGENDA_V2_GRPC_DISABLE_TLS]
   --eigenda.v2.disperse-blob-timeout value              Maximum amount of time to wait for a blob to disperse against v2 protocol. (default: 2m0s) [$EIGENDA_PROXY_EIGENDA_V2_DISPERSE_BLOB_TIMEOUT]
   --eigenda.v2.disperser-rpc value                      RPC endpoint of the EigenDA disperser. [$EIGENDA_PROXY_EIGENDA_V2_DISPERSER_RPC]
   --eigenda.v2.eth-rpc value                            URL of the Ethereum RPC endpoint. [$EIGENDA_PROXY_EIGENDA_V2_ETH_RPC]
   --eigenda.v2.max-blob-length value                    Maximum blob length to be written or read from EigenDA. Determines the number of SRS points
                                                                   loaded into memory for KZG commitments. Example units: '30MiB', '4Kb', '30MB'. Maximum size
                                                                   slightly exceeds 1GB. (default: "16MiB") [$EIGENDA_PROXY_EIGENDA_V2_MAX_BLOB_LENGTH]
   --eigenda.v2.put-retries value                        Number of times to retry blob dispersals before serving an error response. (default: 3) [$EIGENDA_PROXY_EIGENDA_V2_PUT_RETRIES]
   --eigenda.v2.relay-timeout value                      Timeout used when querying an individual relay for blob contents. (default: 10s) [$EIGENDA_PROXY_EIGENDA_V2_RELAY_TIMEOUT]
   --eigenda.v2.service-manager-addr value               Address of the EigenDA service manager contract. [$EIGENDA_PROXY_EIGENDA_V2_SERVICE_MANAGER_ADDR]
   --eigenda.v2.signer-payment-key-hex value             Hex-encoded signer private key. Used for authorizing payments with EigenDA disperser. Should not be associated with an Ethereum address holding any funds. [$EIGENDA_PROXY_EIGENDA_V2_SIGNER_PRIVATE_KEY_HEX]
   --eigenda.v2.validator-timeout value                  Timeout used when retrieving chunks directly from EigenDA validators. This is a secondary retrieval method, in case retrieval from the relay network fails. (default: 2m0s) [$EIGENDA_PROXY_EIGENDA_V2_VALIDATOR_TIMEOUT]
=======
   --eigenda.v2.blob-certified-timeout value     Maximum amount of time to wait for blob certification against the on-chain EigenDACertVerifier. (default: 30s) [$EIGENDA_PROXY_EIGENDA_V2_CERTIFY_BLOB_TIMEOUT]
   --eigenda.v2.blob-status-poll-interval value  Duration to query for blob status updates during dispersal. (default: 1s) [$EIGENDA_PROXY_EIGENDA_V2_BLOB_STATUS_POLL_INTERVAL]
   --eigenda.v2.blob-version value               Blob params version used when dispersing. 
                                                            This refers to a global version maintained by EigenDA governance 
                                                            and is injected in the BlobHeader before dispersing.
                                                            Currently only supports (0). (default: 0) [$EIGENDA_PROXY_EIGENDA_V2_BLOB_PARAMS_VERSION]
   --eigenda.v2.cert-verifier-addr value         Address of the EigenDACertVerifier contract. Required for performing eth_calls to verify EigenDA certificates. [$EIGENDA_PROXY_EIGENDA_V2_CERT_VERIFIER_ADDR]
   --eigenda.v2.contract-call-timeout value      Timeout used when performing smart contract call operation (i.e, eth_call). (default: 10s) [$EIGENDA_PROXY_EIGENDA_V2_CONTRACT_CALL_TIMEOUT]
   --eigenda.v2.disable-point-evaluation         Disables IFFT transformation done during payload encoding. Using this mode results in blobs that can't be proven. (default: false) [$EIGENDA_PROXY_EIGENDA_V2_DISABLE_POINT_EVALUATION]
   --eigenda.v2.disable-tls                      Disable TLS for gRPC communication with the EigenDA disperser and retrieval subnet. (default: false) [$EIGENDA_PROXY_EIGENDA_V2_GRPC_DISABLE_TLS]
   --eigenda.v2.disperse-blob-timeout value      Maximum amount of time to wait for a blob to disperse against v2 protocol. (default: 2m0s) [$EIGENDA_PROXY_EIGENDA_V2_DISPERSE_BLOB_TIMEOUT]
   --eigenda.v2.disperser-rpc value              RPC endpoint of the EigenDA disperser. [$EIGENDA_PROXY_EIGENDA_V2_DISPERSER_RPC]
   --eigenda.v2.eth-rpc value                    URL of the Ethereum RPC endpoint. [$EIGENDA_PROXY_EIGENDA_V2_ETH_RPC]
   --eigenda.v2.max-blob-length value            Maximum blob length to be written or read from EigenDA. Determines the number of SRS points
                                                           loaded into memory for KZG commitments. Example units: '30MiB', '4Kb', '30MB'. Maximum size
                                                           slightly exceeds 1GB. (default: "16MiB") [$EIGENDA_PROXY_EIGENDA_V2_MAX_BLOB_LENGTH]
   --eigenda.v2.put-retries value                Total number of times to try blob dispersals before serving an error response.>0 = try dispersal that many times. <0 = retry indefinitely. 0 is not permitted (causes startup error). (default: 3) [$EIGENDA_PROXY_EIGENDA_V2_PUT_RETRIES]
   --eigenda.v2.relay-timeout value              Timeout used when querying an individual relay for blob contents. (default: 10s) [$EIGENDA_PROXY_EIGENDA_V2_RELAY_TIMEOUT]
   --eigenda.v2.signer-payment-key-hex value     Hex-encoded signer private key. Used for authorizing payments with EigenDA disperser. Should not be associated with an Ethereum address holding any funds. [$EIGENDA_PROXY_EIGENDA_V2_SIGNER_PRIVATE_KEY_HEX]
>>>>>>> 154ef013

   KZG

   --eigenda.cache-path value        path to SRS tables for caching. This resource is not currently used, but needed because of the shared eigenda KZG library that we use. We will eventually fix this. (default: "resources/SRSTables/") [$EIGENDA_PROXY_EIGENDA_TARGET_CACHE_PATH]
   --eigenda.g1-path value           path to g1.point file. (default: "resources/g1.point") [$EIGENDA_PROXY_EIGENDA_TARGET_KZG_G1_PATH]
   --eigenda.g2-path value           path to g2.point file. (default: "resources/g2.point") [$EIGENDA_PROXY_EIGENDA_TARGET_KZG_G2_PATH]
   --eigenda.g2-path-trailing value  path to g2.trailing.point file. (default: "resources/g2.trailing.point") [$EIGENDA_PROXY_EIGENDA_TARGET_KZG_G2_TRAILING_PATH]

   Logging

   --log.format value  The format of the log file. Accepted options are 'json' and 'text' (default: "text") [$EIGENDA_PROXY_LOG_FORMAT]
   --log.level value   The lowest log level that will be output. Accepted options are "debug", "info", "warn", "error" (default: "info") [$EIGENDA_PROXY_LOG_LEVEL]
   --log.path value    Path to file where logs will be written [$EIGENDA_PROXY_LOG_PATH]

   Memstore (for testing purposes - replaces EigenDA backend)

   --memstore.enabled                     Whether to use memstore for DA logic. (default: false) [$EIGENDA_PROXY_MEMSTORE_ENABLED, $MEMSTORE_ENABLED]
   --memstore.expiration value            Duration that a memstore blob/commitment pair is allowed to live. Setting to (0) results in no expiration. (default: 25m0s) [$EIGENDA_PROXY_MEMSTORE_EXPIRATION, $MEMSTORE_EXPIRATION]
   --memstore.get-latency value           Artificial latency added for memstore backend to mimic EigenDA's retrieval latency. (default: 0s) [$EIGENDA_PROXY_MEMSTORE_GET_LATENCY]
   --memstore.put-latency value           Artificial latency added for memstore backend to mimic EigenDA's dispersal latency. (default: 0s) [$EIGENDA_PROXY_MEMSTORE_PUT_LATENCY]
   --memstore.put-returns-failover-error  When true, Put requests will return a failover error, after sleeping for --memstore.put-latency duration. (default: false) [$EIGENDA_PROXY_MEMSTORE_PUT_RETURNS_FAILOVER_ERROR]

   Metrics

   --metrics.addr value  Metrics listening address (default: "0.0.0.0") [$EIGENDA_PROXY_METRICS_ADDR]
   --metrics.enabled     Enable the metrics server (default: false) [$EIGENDA_PROXY_METRICS_ENABLED]
   --metrics.port value  Metrics listening port (default: 7300) [$EIGENDA_PROXY_METRICS_PORT]

   Proxy Server

   --addr value                                 Server listening address (default: "0.0.0.0") [$EIGENDA_PROXY_ADDR]
   --api-enabled value [ --api-enabled value ]  List of API types to enable (e.g. admin) [$EIGENDA_PROXY_API_ENABLED]
   --port value                                 Server listening port (default: 3100) [$EIGENDA_PROXY_PORT]

   Redis Cache/Fallback

   --redis.db value        Redis database (default: 0) [$EIGENDA_PROXY_REDIS_DB]
   --redis.endpoint value  Redis endpoint [$EIGENDA_PROXY_REDIS_ENDPOINT]
   --redis.eviction value  Redis eviction time (default: 24h0m0s) [$EIGENDA_PROXY_REDIS_EVICTION]
   --redis.password value  Redis password [$EIGENDA_PROXY_REDIS_PASSWORD]

   S3 Cache/Fallback

   --s3.access-key-id value      access key id for S3 storage [$EIGENDA_PROXY_S3_ACCESS_KEY_ID]
   --s3.access-key-secret value  access key secret for S3 storage [$EIGENDA_PROXY_S3_ACCESS_KEY_SECRET]
   --s3.bucket value             bucket name for S3 storage [$EIGENDA_PROXY_S3_BUCKET]
   --s3.credential-type value    the way to authenticate to S3, options are [iam, static, public] [$EIGENDA_PROXY_S3_CREDENTIAL_TYPE]
   --s3.enable-tls               enable TLS connection to S3 endpoint (default: false) [$EIGENDA_PROXY_S3_ENABLE_TLS]
   --s3.endpoint value           endpoint for S3 storage [$EIGENDA_PROXY_S3_ENDPOINT]
   --s3.path value               path for S3 storage [$EIGENDA_PROXY_S3_PATH]

   Storage

   --storage.backends-to-enable value [ --storage.backends-to-enable value ]  Comma separated list of eigenDA backends to enable (e.g. V1,V2) (default: "V1") [$EIGENDA_PROXY_STORAGE_BACKENDS_TO_ENABLE]
   --storage.cache-targets value [ --storage.cache-targets value ]            List of caching targets to use fast reads from EigenDA. [$EIGENDA_PROXY_STORAGE_CACHE_TARGETS]
   --storage.concurrent-write-routines value                                  Number of threads spun-up for async secondary storage insertions. (<=0) denotes single threaded insertions where (>0) indicates decoupled writes. (default: 0) [$EIGENDA_PROXY_STORAGE_CONCURRENT_WRITE_THREADS]
   --storage.dispersal-backend value                                          Target EigenDA backend version for blob dispersal (e.g. V1 or V2). (default: "V1") [$EIGENDA_PROXY_STORAGE_DISPERSAL_BACKEND]
   --storage.fallback-targets value [ --storage.fallback-targets value ]      List of read fallback targets to rollover to if cert can't be read from EigenDA. [$EIGENDA_PROXY_STORAGE_FALLBACK_TARGETS]
<|MERGE_RESOLUTION|>--- conflicted
+++ resolved
@@ -48,7 +48,6 @@
 
    EigenDA V2 Client
 
-<<<<<<< HEAD
    --eigenda.v2.blob-certified-timeout value             Maximum amount of time to wait for blob certification against the on-chain EigenDACertVerifier. (default: 30s) [$EIGENDA_PROXY_EIGENDA_V2_CERTIFY_BLOB_TIMEOUT]
    --eigenda.v2.blob-status-poll-interval value          Duration to query for blob status updates during dispersal. (default: 1s) [$EIGENDA_PROXY_EIGENDA_V2_BLOB_STATUS_POLL_INTERVAL]
    --eigenda.v2.blob-version value                       Blob params version used when dispersing. 
@@ -66,32 +65,11 @@
    --eigenda.v2.max-blob-length value                    Maximum blob length to be written or read from EigenDA. Determines the number of SRS points
                                                                    loaded into memory for KZG commitments. Example units: '30MiB', '4Kb', '30MB'. Maximum size
                                                                    slightly exceeds 1GB. (default: "16MiB") [$EIGENDA_PROXY_EIGENDA_V2_MAX_BLOB_LENGTH]
-   --eigenda.v2.put-retries value                        Number of times to retry blob dispersals before serving an error response. (default: 3) [$EIGENDA_PROXY_EIGENDA_V2_PUT_RETRIES]
+   --eigenda.v2.put-retries value                        Total number of times to try blob dispersals before serving an error response.>0 = try dispersal that many times. <0 = retry indefinitely. 0 is not permitted (causes startup error). (default: 3) [$EIGENDA_PROXY_EIGENDA_V2_PUT_RETRIES]
    --eigenda.v2.relay-timeout value                      Timeout used when querying an individual relay for blob contents. (default: 10s) [$EIGENDA_PROXY_EIGENDA_V2_RELAY_TIMEOUT]
    --eigenda.v2.service-manager-addr value               Address of the EigenDA service manager contract. [$EIGENDA_PROXY_EIGENDA_V2_SERVICE_MANAGER_ADDR]
    --eigenda.v2.signer-payment-key-hex value             Hex-encoded signer private key. Used for authorizing payments with EigenDA disperser. Should not be associated with an Ethereum address holding any funds. [$EIGENDA_PROXY_EIGENDA_V2_SIGNER_PRIVATE_KEY_HEX]
    --eigenda.v2.validator-timeout value                  Timeout used when retrieving chunks directly from EigenDA validators. This is a secondary retrieval method, in case retrieval from the relay network fails. (default: 2m0s) [$EIGENDA_PROXY_EIGENDA_V2_VALIDATOR_TIMEOUT]
-=======
-   --eigenda.v2.blob-certified-timeout value     Maximum amount of time to wait for blob certification against the on-chain EigenDACertVerifier. (default: 30s) [$EIGENDA_PROXY_EIGENDA_V2_CERTIFY_BLOB_TIMEOUT]
-   --eigenda.v2.blob-status-poll-interval value  Duration to query for blob status updates during dispersal. (default: 1s) [$EIGENDA_PROXY_EIGENDA_V2_BLOB_STATUS_POLL_INTERVAL]
-   --eigenda.v2.blob-version value               Blob params version used when dispersing. 
-                                                            This refers to a global version maintained by EigenDA governance 
-                                                            and is injected in the BlobHeader before dispersing.
-                                                            Currently only supports (0). (default: 0) [$EIGENDA_PROXY_EIGENDA_V2_BLOB_PARAMS_VERSION]
-   --eigenda.v2.cert-verifier-addr value         Address of the EigenDACertVerifier contract. Required for performing eth_calls to verify EigenDA certificates. [$EIGENDA_PROXY_EIGENDA_V2_CERT_VERIFIER_ADDR]
-   --eigenda.v2.contract-call-timeout value      Timeout used when performing smart contract call operation (i.e, eth_call). (default: 10s) [$EIGENDA_PROXY_EIGENDA_V2_CONTRACT_CALL_TIMEOUT]
-   --eigenda.v2.disable-point-evaluation         Disables IFFT transformation done during payload encoding. Using this mode results in blobs that can't be proven. (default: false) [$EIGENDA_PROXY_EIGENDA_V2_DISABLE_POINT_EVALUATION]
-   --eigenda.v2.disable-tls                      Disable TLS for gRPC communication with the EigenDA disperser and retrieval subnet. (default: false) [$EIGENDA_PROXY_EIGENDA_V2_GRPC_DISABLE_TLS]
-   --eigenda.v2.disperse-blob-timeout value      Maximum amount of time to wait for a blob to disperse against v2 protocol. (default: 2m0s) [$EIGENDA_PROXY_EIGENDA_V2_DISPERSE_BLOB_TIMEOUT]
-   --eigenda.v2.disperser-rpc value              RPC endpoint of the EigenDA disperser. [$EIGENDA_PROXY_EIGENDA_V2_DISPERSER_RPC]
-   --eigenda.v2.eth-rpc value                    URL of the Ethereum RPC endpoint. [$EIGENDA_PROXY_EIGENDA_V2_ETH_RPC]
-   --eigenda.v2.max-blob-length value            Maximum blob length to be written or read from EigenDA. Determines the number of SRS points
-                                                           loaded into memory for KZG commitments. Example units: '30MiB', '4Kb', '30MB'. Maximum size
-                                                           slightly exceeds 1GB. (default: "16MiB") [$EIGENDA_PROXY_EIGENDA_V2_MAX_BLOB_LENGTH]
-   --eigenda.v2.put-retries value                Total number of times to try blob dispersals before serving an error response.>0 = try dispersal that many times. <0 = retry indefinitely. 0 is not permitted (causes startup error). (default: 3) [$EIGENDA_PROXY_EIGENDA_V2_PUT_RETRIES]
-   --eigenda.v2.relay-timeout value              Timeout used when querying an individual relay for blob contents. (default: 10s) [$EIGENDA_PROXY_EIGENDA_V2_RELAY_TIMEOUT]
-   --eigenda.v2.signer-payment-key-hex value     Hex-encoded signer private key. Used for authorizing payments with EigenDA disperser. Should not be associated with an Ethereum address holding any funds. [$EIGENDA_PROXY_EIGENDA_V2_SIGNER_PRIVATE_KEY_HEX]
->>>>>>> 154ef013
 
    KZG
 

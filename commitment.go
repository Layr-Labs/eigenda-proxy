package plasma

import (
	"errors"
)

// ErrCommitmentLength is returned when the commitment length is invalid.
var ErrCommitmentLength = errors.New("invalid commitment length")

// ErrInvalidCommitment is returned when the commitment cannot be parsed into a known commitment type.
var ErrInvalidCommitment = errors.New("invalid commitment")

// ErrCommitmentMismatch is returned when the commitment does not match the given input.
var ErrCommitmentMismatch = errors.New("commitment mismatch")

// CommitmentType is the commitment type prefix.
type CommitmentType byte

// Max input size ensures the canonical chain cannot include input batches too large to
// challenge in the Data Availability Challenge contract. Value in number of bytes.
// This value can only be changed in a hard fork.
const MaxInputSize = 130672

// TxDataVersion1 is the version number for batcher transactions containing
// plasma commitments. It should not collide with DerivationVersion which is still
// used downstream when parsing the frames.
const TxDataVersion1 = 1

const (
	// default commitment type for the DA storage.
	Keccak256CommitmentType CommitmentType = 0
	GenericCommitment       CommitmentType = 1
)

type ExtDAType byte

const (
	EigenDA ExtDAType = 0x00
)

type EigenDAVersion byte

const (
	EigenV0 EigenDAVersion = 0x00
)

<<<<<<< HEAD
// NOTE - This logic will need to be migrated into layr-labs/op-stack directly
=======
// Keccak256Commitment is the default commitment type for op-plasma.
type Keccak256Commitment []byte

// Encode adds a commitment type prefix self describing the commitment.
func (c Keccak256Commitment) Encode() []byte {
	return append([]byte{byte(Keccak256CommitmentType)}, c...)
}

// TxData adds an extra version byte to signal it's a commitment.
func (c Keccak256Commitment) TxData() []byte {
	return append([]byte{TxDataVersion1}, c.Encode()...)
}

// Verify checks if the commitment matches the given input.
func (c Keccak256Commitment) Verify(input []byte) error {
	if !bytes.Equal(c, crypto.Keccak256(input)) {
		return ErrCommitmentMismatch
	}
	return nil
}

// Keccak256 creates a new commitment from the given input.
func Keccak256(input []byte) Keccak256Commitment {
	return Keccak256Commitment(crypto.Keccak256(input))
}

// DecodeKeccak256 validates and casts the commitment into a Keccak256Commitment.
func DecodeKeccak256(commitment []byte) (Keccak256Commitment, error) {
	if len(commitment) == 0 {
		return nil, ErrInvalidCommitment
	}
	if commitment[0] != byte(Keccak256CommitmentType) {
		return nil, ErrInvalidCommitment
	}
	c := commitment[1:]
	if len(c) != 32 {
		return nil, ErrInvalidCommitment
	}
	return c, nil
}

>>>>>>> 1b50ef21
type EigenDACommitment []byte

func (c EigenDACommitment) Encode() []byte {
	return append([]byte{byte(EigenDA), byte(EigenV0)}, c...)
}

func (c EigenDACommitment) TxData() []byte {
	return append([]byte{TxDataVersion1}, c.Encode()...)
}

func DecodeEigenDACommitment(commitment []byte) (EigenDACommitment, error) {
	if len(commitment) <= 3 {
		return nil, ErrCommitmentLength
	}
	if commitment[0] != byte(GenericCommitment) {
		return nil, ErrInvalidCommitment
	}

	if commitment[1] != byte(EigenDA) {
		return nil, ErrInvalidCommitment
	}

	// additional versions will need to be hardcoded here
	if commitment[2] != byte(EigenV0) {
		return nil, ErrInvalidCommitment
	}

	c := commitment[3:]

	// TODO - Add a length check
	return c, nil
}<|MERGE_RESOLUTION|>--- conflicted
+++ resolved
@@ -1,7 +1,10 @@
 package plasma
 
 import (
+	"bytes"
 	"errors"
+
+	"github.com/ethereum/go-ethereum/crypto"
 )
 
 // ErrCommitmentLength is returned when the commitment length is invalid.
@@ -44,9 +47,6 @@
 	EigenV0 EigenDAVersion = 0x00
 )
 
-<<<<<<< HEAD
-// NOTE - This logic will need to be migrated into layr-labs/op-stack directly
-=======
 // Keccak256Commitment is the default commitment type for op-plasma.
 type Keccak256Commitment []byte
 
@@ -88,7 +88,6 @@
 	return c, nil
 }
 
->>>>>>> 1b50ef21
 type EigenDACommitment []byte
 
 func (c EigenDACommitment) Encode() []byte {

--- conflicted
+++ resolved
@@ -88,7 +88,9 @@
 # endpoint for S3 storage
 # EIGENDA_PROXY_S3_ENDPOINT
 
-<<<<<<< HEAD
+# same as EIGENDA_PROXY_MAX_BLOB_LENGTH but caps size when we use proxy
+# with WVM perm storage enabled Maximum size at this moment is 100kb.
+# WVM_EIGENDA_PROXY_MAX_BLOB_LENGTH=99Kb
 # WVM secondary storage related environment variables
 # NOTE: 8mb or (8388608 bytes) is a maximum allowed encoded blob size
 
@@ -115,9 +117,4 @@
 
 # EIGENDA_PROXY_WEAVE_VM_WEB3_SIGNER_TLS_KEY_FILE=
 
-# EIGENDA_PROXY_WEAVE_VM_WEB3_SIGNER_TLS_CA_CERT_FILE=
-=======
-# same as EIGENDA_PROXY_MAX_BLOB_LENGTH but caps size when we use proxy
-# with WVM perm storage enabled Maximum size at this moment is 100kb.
-# WVM_EIGENDA_PROXY_MAX_BLOB_LENGTH=99Kb
->>>>>>> 56444141
+# EIGENDA_PROXY_WEAVE_VM_WEB3_SIGNER_TLS_CA_CERT_FILE=
--- conflicted
+++ resolved
@@ -17,31 +17,18 @@
 # Custom quorum IDs for writing blobs. Should not include default quorums 0 or 1.
 EIGENDA_PROXY_EIGENDA_CUSTOM_QUORUM_IDS=
 
-<<<<<<< HEAD
-# path to SRS tables
-# EIGENDA_PROXY_EIGENDA_TARGET_CACHE_PATH=resources/SRSTables
-=======
 # Directory path to SRS tables
 EIGENDA_PROXY_EIGENDA_TARGET_CACHE_PATH=resources/SRSTables
->>>>>>> daf39e2c
 
 # The number of Ethereum blocks of confirmation that the DA briging transaction must have before it is assumed by the proxy to be final. 
 # The value of `0` indicates that the proxy shouldn't wait for any confirmations, and 'finalized' indicates that the proxy should wait for finalization.
 EIGENDA_PROXY_EIGENDA_CONFIRMATION_DEPTH=6
 
-<<<<<<< HEAD
-# path to g1.point file
-# EIGENDA_PROXY_EIGENDA_TARGET_KZG_G1_PATH=resources/g1.point
-
-# path to g2.point.powerOf2 file
-# EIGENDA_PROXY_EIGENDA_TARGET_KZG_G2_POWER_OF_2_PATH=resources/g2.point.powerOf2
-=======
 # Directory path to g1.point file
 EIGENDA_PROXY_EIGENDA_TARGET_KZG_G1_PATH=resources/g1.point
 
 # Directory path to g2.point.powerOf2 file
 EIGENDA_PROXY_EIGENDA_TARGET_KZG_G2_POWER_OF_2_PATH=resources/g2.point.powerOf2
->>>>>>> daf39e2c
 
 # Disable point verification mode. This mode performs IFFT on data before writing and FFT on data after reading. Disabling requires supplying the entire blob for verification against the KZG commitment.
 EIGENDA_PROXY_EIGENDA_DISABLE_POINT_VERIFICATION_MODE=false

GIT_COMMIT ?= $(shell git rev-parse HEAD)
BUILD_TIME := $(shell date -u '+%Y-%m-%d--%H:%M:%S')
GIT_TAG := $(shell git describe --tags --always --dirty)

LDFLAGSSTRING +=-X main.Commit=$(GIT_COMMIT)
LDFLAGSSTRING +=-X main.Date=$(BUILD_TIME)
LDFLAGSSTRING +=-X main.Version=$(GIT_TAG)
LDFLAGS := -ldflags "$(LDFLAGSSTRING)"

build:
	env GO111MODULE=on GOOS=$(TARGETOS) GOARCH=$(TARGETARCH) go build -v $(LDFLAGS) -o ./bin/eigenda-proxy ./cmd/server

clean:
	rm bin/eigenda-proxy

docker-build:
	# we only use this to build the docker image locally, so we give it the dev tag as a reminder
	@docker build -t ghcr.io/layr-labs/eigenda-proxy:dev .

run-memstore-server: build
	./bin/eigenda-proxy --memstore.enabled --metrics.enabled

disperse-test-blob:
	curl -X POST -d my-blob-content http://127.0.0.1:3100/put/

# Runs all tests, excluding e2e
test-unit:
	gotestsum --format pkgname-and-test-fails -- `go list ./... | grep -v ./e2e` -parallel 4

# E2E tests using local memstore, leveraging op-e2e framework. Also tests the standard client against the proxy.
test-e2e-local:
	BACKEND=memstore gotestsum --format testname -- -v -timeout 10m ./e2e -parallel 8

# E2E tests using holesky testnet backend, leveraging op-e2e framework. Also tests the standard client against the proxy.
# If holesky tests are failing, consider checking https://dora.holesky.ethpandaops.io/epochs for block production status.
test-e2e-testnet:
	BACKEND=testnet gotestsum --format testname -- -v -timeout 20m ./e2e -parallel 32

## Equivalent to `test-e2e-testnet`, but against preprod instead of testnet
test-e2e-preprod:
	BACKEND=preprod gotestsum --format testname -- -v -timeout 20m ./e2e -parallel 32

# Very simple fuzzer which generates random bytes arrays and sends them to the proxy using the standard client.
# To clean the cached corpus, run `go clean -fuzzcache` before running this.
test-fuzz:
	go test ./fuzz -fuzz=FuzzProxyClientServerV1 -fuzztime=1m
	go test ./fuzz -fuzz=FuzzProxyClientServerV2 -fuzztime=1m

.PHONY: lint
lint:
	golangci-lint run

.PHONY: format
format:
	# We also format line lengths. The length here should match that in the lll linter in .golangci.yml
	go fmt ./...
	golines --write-output --shorten-comments --max-len 120 .

## calls --help on binary and routes output to file while ignoring dynamic fields specific
## to indivdual builds (e.g, version)
gen-static-help-output: build
	@echo "Storing binary output to docs/help_out.txt"
	@./bin/eigenda-proxy --help | sed '/^VERSION:/ {N;d;}' > docs/help_out.txt

<<<<<<< HEAD
# We use the deprecated https://github.com/golang/mock library
# instead of the maintained https://github.com/uber-go/mock for some reason.
go-gen-mocks:
=======
mocks:
>>>>>>> 904ab746
	@echo "generating go mocks..."
	@go install github.com/golang/mock/mockgen@v1.6.0
	@GO111MODULE=on go generate --run "mockgen*" ./...

op-devnet-allocs:
	@echo "Generating devnet allocs..."
	@./scripts/op-devnet-allocs.sh

benchmark:
	go test -benchmem -run=^$ -bench . ./benchmark -test.parallel 4

deps:
	mise install

.PHONY: build clean docker-build test lint format benchmark deps mocks<|MERGE_RESOLUTION|>--- conflicted
+++ resolved
@@ -62,15 +62,8 @@
 	@echo "Storing binary output to docs/help_out.txt"
 	@./bin/eigenda-proxy --help | sed '/^VERSION:/ {N;d;}' > docs/help_out.txt
 
-<<<<<<< HEAD
-# We use the deprecated https://github.com/golang/mock library
-# instead of the maintained https://github.com/uber-go/mock for some reason.
-go-gen-mocks:
-=======
 mocks:
->>>>>>> 904ab746
 	@echo "generating go mocks..."
-	@go install github.com/golang/mock/mockgen@v1.6.0
 	@GO111MODULE=on go generate --run "mockgen*" ./...
 
 op-devnet-allocs:

--- conflicted
+++ resolved
@@ -34,18 +34,13 @@
 		docker stop minio && docker rm minio; \
 	fi
 
-<<<<<<< HEAD
 stop-redis:
 	@if [ -n "$$(docker ps -q -f name=redis)" ]; then \
 		docker stop redis && docker rm redis; \
 	fi
 
-run-server:
-	./bin/eigenda-proxy
-=======
 run-memstore-server:
 	./bin/eigenda-proxy --memstore.enabled
->>>>>>> 473c8800
 
 clean:
 	rm bin/eigenda-proxy

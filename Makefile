GIT_COMMIT ?= $(shell git rev-parse HEAD)
BUILD_TIME := $(shell date -u '+%Y-%m-%d--%H:%M:%S')
GIT_TAG := $(shell git describe --tags --always --dirty)

LDFLAGSSTRING +=-X main.Commit=$(GIT_COMMIT)
LDFLAGSSTRING +=-X main.Date=$(BUILD_TIME)
LDFLAGSSTRING +=-X main.Version=$(GIT_TAG)
LDFLAGS := -ldflags "$(LDFLAGSSTRING)"

build:
	env GO111MODULE=on GOOS=$(TARGETOS) GOARCH=$(TARGETARCH) go build -v $(LDFLAGS) -o ./bin/eigenda-proxy ./cmd/server

clean:
	rm bin/eigenda-proxy

docker-build:
	# we only use this to build the docker image locally, so we give it the dev tag as a reminder
	@docker build -t ghcr.io/layr-labs/eigenda-proxy:dev .

run-memstore-server: build
	./bin/eigenda-proxy --memstore.enabled --metrics.enabled

disperse-test-blob:
	curl -X POST -d my-blob-content http://127.0.0.1:3100/put/

# Runs all tests, excluding e2e
test-unit:
	gotestsum --format pkgname-and-test-fails -- `go list ./... | grep -v ./e2e` -parallel 4

# E2E tests using local memstore, leveraging op-e2e framework. Also tests the standard client against the proxy.
test-e2e-local:
	BACKEND=memstore gotestsum --format testname -- -v -timeout 10m ./e2e -parallel 8

# E2E tests using holesky testnet backend, leveraging op-e2e framework. Also tests the standard client against the proxy.
# If holesky tests are failing, consider checking https://dora.holesky.ethpandaops.io/epochs for block production status.
test-e2e-testnet:
	BACKEND=testnet gotestsum --format testname -- -v -timeout 20m ./e2e -parallel 32

## Equivalent to `test-e2e-testnet`, but against preprod instead of testnet
test-e2e-preprod:
	BACKEND=preprod gotestsum --format testname -- -v -timeout 20m ./e2e -parallel 32

# Very simple fuzzer which generates random bytes arrays and sends them to the proxy using the standard client.
# To clean the cached corpus, run `go clean -fuzzcache` before running this.
test-fuzz:
	go test ./fuzz -fuzz=FuzzProxyClientServerV1 -fuzztime=1m
	go test ./fuzz -fuzz=FuzzProxyClientServerV2 -fuzztime=1m

.PHONY: lint
lint:
	@if ! command -v golangci-lint  &> /dev/null; \
	then \
    	echo "golangci-lint command could not be found...."; \
		echo "You can install via 'go install github.com/golangci/golangci-lint/cmd/golangci-lint@latest'"; \
		echo "or visit https://golangci-lint.run/welcome/install/ for other installation methods."; \
    	exit 1; \
	fi
	@golangci-lint run

.PHONY: format
format:
	# We also format line lengths. The length here should match that in the lll linter in .golangci.yml
	@if ! command -v golines  &> /dev/null; \
	then \
    	echo "golines command could not be found...."; \
		echo "You can install via 'go install github.com/segmentio/golines@latest'"; \
		echo "or visit https://github.com/segmentio/golines for other installation methods."; \
    	exit 1; \
	fi
	@go fmt ./...
	@golines --write-output --shorten-comments --max-len 120 .

## calls --help on binary and routes output to file while ignoring dynamic fields specific
## to indivdual builds (e.g, version)
gen-static-help-output: build
	@echo "Storing binary output to docs/help_out.txt"
	@./bin/eigenda-proxy --help | sed '/^VERSION:/ {N;d;}' > docs/help_out.txt

go-gen-mocks:
	@echo "generating go mocks..."
	@GO111MODULE=on go generate --run "mockgen*" ./...

op-devnet-allocs:
	@echo "Generating devnet allocs..."
	@./scripts/op-devnet-allocs.sh

benchmark:
	go test -benchmem -run=^$ -bench . ./benchmark -test.parallel 4

<<<<<<< HEAD
deps:
	go install gotest.tools/gotestsum@latest

.PHONY: \
	clean \
	test \
	deps
=======
.PHONY: build clean docker-build test lint format benchmark
>>>>>>> 284432d3
<|MERGE_RESOLUTION|>--- conflicted
+++ resolved
@@ -87,14 +87,7 @@
 benchmark:
 	go test -benchmem -run=^$ -bench . ./benchmark -test.parallel 4
 
-<<<<<<< HEAD
 deps:
 	go install gotest.tools/gotestsum@latest
 
-.PHONY: \
-	clean \
-	test \
-	deps
-=======
-.PHONY: build clean docker-build test lint format benchmark
->>>>>>> 284432d3
+.PHONY: build clean docker-build test lint format benchmark deps
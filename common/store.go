--- conflicted
+++ resolved
@@ -71,7 +71,6 @@
 type Store interface {
 	// BackendType returns the backend type provider of the store.
 	BackendType() BackendType
-<<<<<<< HEAD
 }
 
 type VerifyArgs struct {
@@ -87,29 +86,18 @@
 	// within a certain number of blocks after the RBN.
 	// validity condition is: RBN < l1_inclusion_block_number < RBN + rollup_blob_inclusion_window
 	RollupL1InclusionBlockNum uint64
-=======
-	// Verify verifies the given key-value pair.
-	Verify(ctx context.Context, serializedCert []byte, payload []byte) error
->>>>>>> 5f887a68
 }
 
 // EigenDAStore is the interface for an EigenDA data store, which stores payloads that are retrievable
 // from a DACert. Implementations include EigenDA V1 and V2, as well as their memstore versions for testing.
 type EigenDAStore interface {
 	Store
-<<<<<<< HEAD
-	// Get retrieves the given key if it's present in the key-value data store.
-	Get(ctx context.Context, key []byte) ([]byte, error)
-	// Put inserts the given value into the key-value data store.
-	Put(ctx context.Context, value []byte) (key []byte, err error)
-	// Verify verifies the given key-value pair.
-	Verify(ctx context.Context, key []byte, value []byte, opts VerifyArgs) error
-=======
 	// Put inserts the given value into the key-value (serializedCert-payload) data store.
 	Put(ctx context.Context, payload []byte) (serializedCert []byte, err error)
 	// Get retrieves the given key if it's present in the key-value (serializedCert-payload) data store.
 	Get(ctx context.Context, serializedCert []byte) (payload []byte, err error)
->>>>>>> 5f887a68
+	// Verify verifies the given key-value pair.
+	Verify(ctx context.Context, serializedCert []byte, payload []byte, opts VerifyArgs) error
 }
 
 // PrecomputedKeyStore is the interface for a key-value data store that uses keccak(value) as the key.
@@ -118,11 +106,8 @@
 	Store
 	// Put inserts the given value into the key-value data store.
 	Put(ctx context.Context, key []byte, value []byte) error
-<<<<<<< HEAD
+	// Get retrieves the given key if it's present in the key-value data store.
+	Get(ctx context.Context, key []byte) ([]byte, error)
 	// Verify verifies the given key-value pair.
 	Verify(ctx context.Context, key []byte, value []byte) error
-=======
-	// Get retrieves the given key if it's present in the key-value data store.
-	Get(ctx context.Context, key []byte) ([]byte, error)
->>>>>>> 5f887a68
 }
--- conflicted
+++ resolved
@@ -102,7 +102,6 @@
 	Verify(ctx context.Context, serializedCert []byte, payload []byte, opts CertVerificationOpts) error
 }
 
-<<<<<<< HEAD
 type EigenDAV2Store interface {
 	Store
 	// Put inserts the given value into the key-value (serializedCert-payload) data store.
@@ -115,9 +114,6 @@
 }
 
 // PrecomputedKeyStore is the interface for a key-value data store that uses keccak(value) as the key.
-=======
-// SecondaryStore is the interface for a key-value data store that uses keccak(value) as the key.
->>>>>>> 6917c8e5
 // It is used for Optimism altda keccak commitments, as well as for caching EigenDAStore entries.
 type SecondaryStore interface {
 	Store

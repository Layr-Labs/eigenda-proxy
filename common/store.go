--- conflicted
+++ resolved
@@ -98,9 +98,8 @@
 	Put(ctx context.Context, payload []byte) (serializedCert []byte, err error)
 	// Get retrieves the given key if it's present in the key-value (serializedCert-payload) data store.
 	Get(ctx context.Context, serializedCert []byte) (payload []byte, err error)
-<<<<<<< HEAD
 	// Verify verifies the given key-value pair.
-	Verify(ctx context.Context, serializedCert []byte, payload []byte) error
+	Verify(ctx context.Context, serializedCert []byte, payload []byte, opts CertVerificationOpts) error
 }
 
 type EigenDAV2Store interface {
@@ -110,11 +109,7 @@
 	// Get retrieves the given key if it's present in the key-value (serializedCert-payload) data store.
 	Get(ctx context.Context, version coretypes.CertificateVersion, serializedCert []byte) (payload []byte, err error)
 	// Verify verifies the given key-value pair.
-	Verify(ctx context.Context, version coretypes.CertificateVersion, serializedCert []byte) error
-=======
-	// Verify verifies the given key-value pair. opts is only used for EigenDA V2.
-	Verify(ctx context.Context, serializedCert []byte, payload []byte, opts CertVerificationOpts) error
->>>>>>> 974dc19e
+	Verify(ctx context.Context, version coretypes.CertificateVersion, serializedCert []byte, opts CertVerificationOpts) error
 }
 
 // PrecomputedKeyStore is the interface for a key-value data store that uses keccak(value) as the key.
@@ -126,9 +121,5 @@
 	// Get retrieves the given key if it's present in the key-value data store.
 	Get(ctx context.Context, key []byte) ([]byte, error)
 	// Verify verifies the given key-value pair.
-<<<<<<< HEAD
-	Verify(ctx context.Context, serializedCert []byte, payload []byte) error
-=======
 	Verify(ctx context.Context, key []byte, value []byte) error
->>>>>>> 974dc19e
 }
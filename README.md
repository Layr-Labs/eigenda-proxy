--- conflicted
+++ resolved
@@ -24,7 +24,6 @@
 In order to disperse to the EigenDA network in production, or at high throughput on testnet, please register your authentication ethereum address through [this form](https://forms.gle/3QRNTYhSMacVFNcU8). Your EigenDA authentication keypair address should not be associated with any funds anywhere.
 
 ## Configuration Options
-<<<<<<< HEAD
 
 | Option | Default Value | Environment Variable | Description |
 |--------|---------------|----------------------|-------------|
@@ -85,59 +84,6 @@
 | `--weavevm.web3_signer_tls_cert_file` |  | `$EIGENDA_PROXY_WEAVE_VM_WEB3_SIGNER_TLS_CERT_FILE` | WeaveVM web3 signer path to TLS cert. |
 | `--weavevm.web3_signer_tls_key_file` |  | `$EIGENDA_PROXY_WEAVE_VM_WEB3_SIGNER_TLS_KEY_FILE` |  WeaveVM web3 signer path to TLS key. |
 | `--weavevm.web3_signer_tls_ca_cert_file` |  | `$EIGENDA_PROXY_WEAVE_VM_WEB3_SIGNER_TLS_CA_CERT_FILE` | WeaveVM web3 signer path to CA cert.endpoint. |
-=======
-| Option                                      | Default Value                   | Environment Variable                                     | Description                                                                                                                                                                                                   |
-| ------------------------------------------- | ------------------------------- | -------------------------------------------------------- | ------------------------------------------------------------------------------------------------------------------------------------------------------------------------------------------------------------- |
-| `--addr`                                    | `"127.0.0.1"`                   | `$EIGENDA_PROXY_ADDR`                                    | Server listening address                                                                                                                                                                                      |
-| `--eigenda.cache-path`                      | `"resources/SRSTables/"`        | `$EIGENDA_PROXY_EIGENDA_TARGET_CACHE_PATH`               | Directory path to SRS tables for caching.                                                                                                                                                                     |
-| `--eigenda.custom-quorum-ids`               |                                 | `$EIGENDA_PROXY_EIGENDA_CUSTOM_QUORUM_IDS`               | Custom quorum IDs for writing blobs. Should not include default quorums 0 or 1.                                                                                                                               |
-| `--eigenda.disable-point-verification-mode` | `false`                         | `$EIGENDA_PROXY_EIGENDA_DISABLE_POINT_VERIFICATION_MODE` | Disable point verification mode. This mode performs IFFT on data before writing and FFT on data after reading. Disabling requires supplying the entire blob for verification against the KZG commitment.      |
-| `--eigenda.disable-tls`                     | `false`                         | `$EIGENDA_PROXY_EIGENDA_GRPC_DISABLE_TLS`                | Disable TLS for gRPC communication with the EigenDA disperser. Default is false.                                                                                                                              |
-| `--eigenda.cert-verification-disabled`      | `false`                         | `$EIGENDA_PROXY_EIGENDA_CERT_VERIFICATION_DISABLED`      | Whether to verify certificates received from EigenDA disperser.                                                                                                                                               |
-| `--eigenda.disperser-rpc`                   |                                 | `$EIGENDA_PROXY_EIGENDA_DISPERSER_RPC`                   | RPC endpoint of the EigenDA disperser.                                                                                                                                                                        |
-| `--eigenda.svc-manager-addr`                |                                 | `$EIGENDA_PROXY_EIGENDA_SERVICE_MANAGER_ADDR`            | The deployed EigenDA service manager address. The list can be found here: https://github.com/Layr-Labs/eigenlayer-middleware/?tab=readme-ov-file#current-mainnet-deployment                                   |
-| `--eigenda.eth-confirmation-depth`          | `-1`                            | `$EIGENDA_PROXY_EIGENDA_ETH_CONFIRMATION_DEPTH`          | The number of Ethereum blocks of confirmation that the DA bridging transaction must have before it is assumed by the proxy to be final. If set negative the proxy will always wait for blob finalization.     |
-| `--eigenda.eth-rpc`                         |                                 | `$EIGENDA_PROXY_EIGENDA_ETH_RPC`                         | JSON RPC node endpoint for the Ethereum network used for finalizing DA blobs. See available list here: https://docs.eigenlayer.xyz/eigenda/networks/                                                          |
-| `--eigenda.g1-path`                         | `"resources/g1.point"`          | `$EIGENDA_PROXY_EIGENDA_TARGET_KZG_G1_PATH`              | Directory path to g1.point file.                                                                                                                                                                              |
-| `--eigenda.g2-power-of-2-path`              | `"resources/g2.point.powerOf2"` | `$EIGENDA_PROXY_EIGENDA_TARGET_KZG_G2_POWER_OF_2_PATH`   | Directory path to g2.point.powerOf2 file.                                                                                                                                                                     |
-| `--eigenda.max-blob-length`                 | `"16MiB"`                       | `$EIGENDA_PROXY_EIGENDA_MAX_BLOB_LENGTH`                 | Maximum blob length to be written or read from EigenDA. Determines the number of SRS points loaded into memory for KZG commitments. Example units: '30MiB', '4Kb', '30MB'. Maximum size slightly exceeds 1GB. |
-| `--eigenda.put-blob-encoding-version`       | `0`                             | `$EIGENDA_PROXY_EIGENDA_PUT_BLOB_ENCODING_VERSION`       | Blob encoding version to use when writing blobs from the high-level interface.                                                                                                                                |
-| `--eigenda.response-timeout`                | `60s`                           | `$EIGENDA_PROXY_EIGENDA_RESPONSE_TIMEOUT`                | Total time to wait for a response from the EigenDA disperser. Default is 60 seconds.                                                                                                                          |
-| `--eigenda.signer-private-key-hex`          |                                 | `$EIGENDA_PROXY_EIGENDA_SIGNER_PRIVATE_KEY_HEX`          | Hex-encoded signer private key. This key should not be associated with an Ethereum address holding any funds.                                                                                                 |
-| `--eigenda.status-query-retry-interval`     | `5s`                            | `$EIGENDA_PROXY_EIGENDA_STATUS_QUERY_INTERVAL`           | Interval between retries when awaiting network blob finalization. Default is 5 seconds.                                                                                                                       |
-| `--eigenda.status-query-timeout`            | `30m0s`                         | `$EIGENDA_PROXY_EIGENDA_STATUS_QUERY_TIMEOUT`            | Duration to wait for a blob to finalize after being sent for dispersal. Default is 30 minutes.                                                                                                                |
-| `--log.color`                               | `false`                         | `$EIGENDA_PROXY_LOG_COLOR`                               | Color the log output if in terminal mode.                                                                                                                                                                     |
-| `--log.format`                              | `text`                          | `$EIGENDA_PROXY_LOG_FORMAT`                              | Format the log output. Supported formats: 'text', 'terminal', 'logfmt', 'json', 'json-pretty'.                                                                                                                |
-| `--log.level`                               | `INFO`                          | `$EIGENDA_PROXY_LOG_LEVEL`                               | The lowest log level that will be output.                                                                                                                                                                     |
-| `--log.pid`                                 | `false`                         | `$EIGENDA_PROXY_LOG_PID`                                 | Show pid in the log.                                                                                                                                                                                          |
-| `--memstore.enabled`                        | `false`                         | `$EIGENDA_PROXY_MEMSTORE_ENABLED`                        | Whether to use mem-store for DA logic.                                                                                                                                                                        |
-| `--memstore.expiration`                     | `25m0s`                         | `$EIGENDA_PROXY_MEMSTORE_EXPIRATION`                     | Duration that a mem-store blob/commitment pair are allowed to live.                                                                                                                                           |
-| `--memstore.put-latency`                    | `0`                             | `$EIGENDA_PROXY_MEMSTORE_PUT_LATENCY`                    | Artificial latency added for memstore backend to mimic EigenDA's dispersal latency.                                                                                                                           |
-| `--memstore.get-latency`                    | `0`                             | `$EIGENDA_PROXY_MEMSTORE_GET_LATENCY`                    | Artificial latency added for memstore backend to mimic EigenDA's retrieval latency.                                                                                                                           |
-| `--metrics.addr`                            | `"0.0.0.0"`                     | `$EIGENDA_PROXY_METRICS_ADDR`                            | Metrics listening address.                                                                                                                                                                                    |
-| `--metrics.enabled`                         | `false`                         | `$EIGENDA_PROXY_METRICS_ENABLED`                         | Enable the metrics server.                                                                                                                                                                                    |
-| `--metrics.port`                            | `7300`                          | `$EIGENDA_PROXY_METRICS_PORT`                            | Metrics listening port.                                                                                                                                                                                       |
-| `--port`                                    | `3100`                          | `$EIGENDA_PROXY_PORT`                                    | Server listening port.                                                                                                                                                                                        |
-| `--s3.credential-type`                      |                                 | `$EIGENDA_PROXY_S3_CREDENTIAL_TYPE`                      | Static or iam.                                                                                                                                                                                                |
-| `--s3.access-key-id`                        |                                 | `$EIGENDA_PROXY_S3_ACCESS_KEY_ID`                        | Access key id for S3 storage.                                                                                                                                                                                 |
-| `--s3.access-key-id`                        |                                 | `$EIGENDA_PROXY_S3_ACCESS_KEY_ID`                        | Access key id for S3 storage.                                                                                                                                                                                 |
-| `--s3.access-key-secret`                    |                                 | `$EIGENDA_PROXY_S3_ACCESS_KEY_SECRET`                    | Access key secret for S3 storage.                                                                                                                                                                             |
-| `--s3.bucket`                               |                                 | `$EIGENDA_PROXY_S3_BUCKET`                               | Bucket name for S3 storage.                                                                                                                                                                                   |
-| `--s3.path`                                 |                                 | `$EIGENDA_PROXY_S3_PATH`                                 | Bucket path for S3 storage.                                                                                                                                                                                   |
-| `--s3.endpoint`                             |                                 | `$EIGENDA_PROXY_S3_ENDPOINT`                             | Endpoint for S3 storage.                                                                                                                                                                                      |
-| `--s3.enable-tls`                           |                                 | `$EIGENDA_PROXY_S3_ENABLE_TLS`                           | Enable TLS connection to S3 endpoint.                                                                                                                                                                         |
-| `--storage.fallback-targets`                | `[]`                            | `$EIGENDA_PROXY_STORAGE_FALLBACK_TARGETS`                | Fall back backend targets. Supports S3.                                                                                                                                                                       | Backup storage locations to read from in the event of eigenda retrieval failure.                       |
-| `--storage.cache-targets`                   | `[]`                            | `$EIGENDA_PROXY_STORAGE_CACHE_TARGETS`                   | Caching targets. Supports S3.                                                                                                                                                                                 | Caches data to backend targets after dispersing to DA, retrieved from before trying read from EigenDA. |
-| `--storage.concurrent-write-threads`        | `0`                             | `$EIGENDA_PROXY_STORAGE_CONCURRENT_WRITE_THREADS`        | Number of threads spun-up for async secondary storage insertions. (<=0) denotes single threaded insertions where (>0) indicates decoupled writes.                                                             |
-| `--s3.timeout`                              | `5s`                            | `$EIGENDA_PROXY_S3_TIMEOUT`                              | timeout for S3 storage operations (e.g. get, put)                                                                                                                                                             |
-| `--redis.db`                                | `0`                             | `$EIGENDA_PROXY_REDIS_DB`                                | redis database to use after connecting to server                                                                                                                                                              |
-| `--redis.endpoint`                          | `""`                            | `$EIGENDA_PROXY_REDIS_ENDPOINT`                          | redis endpoint url                                                                                                                                                                                            |
-| `--redis.password`                          | `""`                            | `$EIGENDA_PROXY_REDIS_PASSWORD`                          | redis password                                                                                                                                                                                                |
-| `--redis.eviction`                          | `24h0m0s`                       | `$EIGENDA_PROXY_REDIS_EVICTION`                          | entry eviction/expiration time                                                                                                                                                                                |
-| `--help, -h`                                | `false`                         |                                                          | Show help.                                                                                                                                                                                                    |
-| `--version, -v`                             | `false`                         |                                                          | Print the version.                                                                                                                                                                                            |
-
->>>>>>> 89cfdd73
 
 ### Certificate verification
 
@@ -171,12 +117,8 @@
 
 ### Storage Caching
 
-<<<<<<< HEAD
-An optional storage caching CLI flag `--routing.cache-targets` can be leveraged to ensure less redundancy and more optimal reading. When enabled, a blob is persisted to each cache target after being successfully dispersed using the keccak256 hash of the existing EigenDA commitment for the fallback target key. This ensure second order keys are succinct. Upon a blob retrieval request, the cached targets are first referenced to read the blob data before referring to EigenDA.
-=======
 ### Failover Signals
 In the event that the EigenDA disperser or network is down, the proxy will return a 503 (Service Unavailable) status code as a response to POST requests, which rollup batchers can use to failover and start submitting blobs to the L1 chain instead. For more info, see our failover designs for [op-stack](https://github.com/ethereum-optimism/specs/issues/434) and for [arbitrum](https://hackmd.io/@epociask/SJUyIZlZkx).
->>>>>>> 89cfdd73
 
 This behavior is turned on by default, but configurable via the `--eigenda.confirmation-timeout` flag (set to 15 mins by default currently). If a blob is not confirmed within this time, the proxy will return a 503 status code. This should be set long enough to accomodate for the disperser's batching interval (typically 10 minutes), signature gathering, and onchain submission.
 
@@ -263,14 +205,8 @@
 
 OP Stack itself only has a conception of the first byte (`commit type`) and does no semantical interpretation of any subsequent bytes within the encoding. The `da layer type` byte for EigenDA is always `0x00`. However it is currently unused by OP Stack with name space values still being actively [discussed](https://github.com/ethereum-optimism/specs/discussions/135#discussioncomment-9271282).
 
-<<<<<<< HEAD
-### Simple Commitment Mode
-
-For simple clients communicating with proxy (e.g, arbitrum nitro), the following commitment schema is supported:
-=======
 ### Standard Commitment Mode
 For standard clients (i.e, `client/client.go`) communicating with proxy (e.g, arbitrum nitro), the following commitment schema is supported:
->>>>>>> 89cfdd73
 
 ```
  0         1                 N
@@ -301,7 +237,6 @@
 
 An E2E test exists which spins up a local OP sequencer instance using the [op-e2e](https://github.com/ethereum-optimism/optimism/tree/develop/op-e2e) framework for asserting correct interaction behaviors with batch submission and state derivation. These tests can be ran via `make optimism-test`.
 
-<<<<<<< HEAD
 ## WeaveVM: Secondary Blobs Storage
 
 [WeaveVM](https://wvm.dev) is a sovereign EVM rollup that uses Arweave for permanent ledger archival and data storage. In this scope, WeaveVM provides an EVM gateway/interface for EigenDA blobs on Arweave's Permaweb, removing the need for trust assumptions and relying on centralized third party services to sync historical data and provides a "pay once, save forever" data storage feature for EigenDA blobs.
@@ -339,14 +274,6 @@
     --storage.fallback-targets weavevm \
     --storage.concurrent-write-routines 2 
 ```
-=======
-## Metrics
-
-To the see list of available metrics, run `./bin/eigenda-proxy doc metrics`
-
-To quickly set up monitoring dashboard, add eigenda-proxy metrics endpoint to a reachable prometheus server config as a scrape target, add prometheus datasource to Grafana to, and import the existing [Grafana dashboard JSON file](./grafana_dashboard.json)
-
->>>>>>> 89cfdd73
 
 ## Resources
 

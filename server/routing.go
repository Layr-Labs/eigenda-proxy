--- conflicted
+++ resolved
@@ -88,7 +88,6 @@
 
 	r.HandleFunc("/health", withLogging(svr.handleHealth, svr.log)).Methods("GET")
 
-<<<<<<< HEAD
 	subrouterVERIFY := r.Methods("GET").PathPrefix("/verify").Subrouter()
 	// std commitments (for nitro)
 	subrouterVERIFY.HandleFunc("/"+
@@ -97,11 +96,10 @@
 		"{"+routingVarNamePayloadHex+":[0-9a-fA-F]*}",
 		withLogging(withMetrics(svr.handleVerifyCommitment, svr.m, commitments.Standard), svr.log),
 	).Queries("commitment_mode", "standard")
-=======
+
 	// this is done to explicitly log capture potential redirect errors
 	r.HandleFunc("/put", withLogging(svr.logDispersalGetError, svr.log)).Methods("GET")
 
->>>>>>> 100801d1
 	// Only register admin endpoints if explicitly enabled in configuration
 	//
 	// Note: A common pattern for admin endpoints is to generate a random API key on startup for authentication.

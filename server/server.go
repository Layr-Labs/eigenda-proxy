--- conflicted
+++ resolved
@@ -283,16 +283,8 @@
 		case byte(commitments.GenericCommitmentType):
 			return commitments.OptimismAltDA, nil
 
-<<<<<<< HEAD
 		case byte(commitments.Keccak256CommitmentType):
 			return commitments.OptimismGeneric, nil
-=======
-			default:
-				return commitments.SimpleCommitmentMode, fmt.Errorf("unknown commit byte prefix")
-
-			}
-		}
->>>>>>> f71c31c0
 
 		default:
 			return commitments.SimpleCommitmentMode, fmt.Errorf("unknown commit byte prefix")

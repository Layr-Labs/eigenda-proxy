package server

import (
	"fmt"

	"github.com/urfave/cli/v2"

	"github.com/Layr-Labs/eigenda-proxy/flags/eigendaflags"
	"github.com/Layr-Labs/eigenda-proxy/store"
	"github.com/Layr-Labs/eigenda-proxy/store/generated_key/memstore"
	"github.com/Layr-Labs/eigenda-proxy/verify"
	"github.com/Layr-Labs/eigenda/api/clients"

	opmetrics "github.com/ethereum-optimism/optimism/op-service/metrics"
)

type Config struct {
	EdaClientConfig clients.EigenDAClientConfig
	MemstoreConfig  memstore.Config
	StorageConfig   store.Config
	VerifierConfig  verify.Config

	MemstoreEnabled bool
}

// ReadConfig ... parses the Config from the provided flags or environment variables.
func ReadConfig(ctx *cli.Context) Config {
	edaClientConfig := eigendaflags.ReadConfig(ctx)
	return Config{
<<<<<<< HEAD
		EdaClientConfig: eigendaflags.ReadConfig(ctx),
=======
		RedisConfig:     redis.ReadConfig(ctx),
		S3Config:        s3.ReadConfig(ctx),
		EdaClientConfig: edaClientConfig,
		VerifierConfig:  verify.ReadConfig(ctx, edaClientConfig),
		MemstoreEnabled: ctx.Bool(memstore.EnabledFlagName),
>>>>>>> c6ab8fb1
		MemstoreConfig:  memstore.ReadConfig(ctx),
		StorageConfig:   store.ReadConfig(ctx),
		VerifierConfig:  verify.ReadConfig(ctx),

		MemstoreEnabled: ctx.Bool(memstore.EnabledFlagName),
	}
}

// Check ... verifies that configuration values are adequately set
func (cfg *Config) Check() error {
	if !cfg.MemstoreEnabled {
		if cfg.EdaClientConfig.RPC == "" {
			return fmt.Errorf("using eigenda backend (memstore.enabled=false) but eigenda disperser rpc url is not set")
		}
	}

	// cert verification is enabled
	// TODO: move this verification logic to verify/cli.go
	if cfg.VerifierConfig.VerifyCerts {
		if cfg.MemstoreEnabled {
			return fmt.Errorf("cannot enable cert verification when memstore is enabled. use --%s", verify.CertVerificationDisabledFlagName)
		}
		if cfg.VerifierConfig.RPCURL == "" {
			return fmt.Errorf("cert verification enabled but eth rpc is not set")
		}
		if cfg.VerifierConfig.SvcManagerAddr == "" {
			return fmt.Errorf("cert verification enabled but svc manager address is not set")
		}
	}

	return cfg.StorageConfig.Check()
}

type CLIConfig struct {
	EigenDAConfig Config
	MetricsCfg    opmetrics.CLIConfig
}

func ReadCLIConfig(ctx *cli.Context) CLIConfig {
	config := ReadConfig(ctx)
	return CLIConfig{
		EigenDAConfig: config,
		MetricsCfg:    opmetrics.ReadCLIConfig(ctx),
	}
}

func (c CLIConfig) Check() error {
	err := c.EigenDAConfig.Check()
	if err != nil {
		return err
	}
	return nil
}<|MERGE_RESOLUTION|>--- conflicted
+++ resolved
@@ -27,18 +27,10 @@
 func ReadConfig(ctx *cli.Context) Config {
 	edaClientConfig := eigendaflags.ReadConfig(ctx)
 	return Config{
-<<<<<<< HEAD
-		EdaClientConfig: eigendaflags.ReadConfig(ctx),
-=======
-		RedisConfig:     redis.ReadConfig(ctx),
-		S3Config:        s3.ReadConfig(ctx),
 		EdaClientConfig: edaClientConfig,
-		VerifierConfig:  verify.ReadConfig(ctx, edaClientConfig),
-		MemstoreEnabled: ctx.Bool(memstore.EnabledFlagName),
->>>>>>> c6ab8fb1
 		MemstoreConfig:  memstore.ReadConfig(ctx),
 		StorageConfig:   store.ReadConfig(ctx),
-		VerifierConfig:  verify.ReadConfig(ctx),
+		VerifierConfig:  verify.ReadConfig(ctx, edaClientConfig),
 
 		MemstoreEnabled: ctx.Bool(memstore.EnabledFlagName),
 	}

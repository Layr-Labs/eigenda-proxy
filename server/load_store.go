package server

import (
	"context"
	"fmt"

	"github.com/Layr-Labs/eigenda-proxy/metrics"
	"github.com/Layr-Labs/eigenda-proxy/store"
	"github.com/Layr-Labs/eigenda-proxy/store/generated_key/eigenda"
	"github.com/Layr-Labs/eigenda-proxy/store/generated_key/memstore"
	"github.com/Layr-Labs/eigenda-proxy/store/precomputed_key/redis"
	"github.com/Layr-Labs/eigenda-proxy/store/precomputed_key/s3"
	"github.com/Layr-Labs/eigenda-proxy/verify"
	"github.com/Layr-Labs/eigenda/api/clients"
	"github.com/ethereum/go-ethereum/log"
)

// TODO - create structured abstraction for dependency injection vs. overloading stateless functions

// populateTargets ... creates a list of storage backends based on the provided target strings
func populateTargets(targets []string, s3 store.PrecomputedKeyStore, redis *redis.Store) []store.PrecomputedKeyStore {
	stores := make([]store.PrecomputedKeyStore, len(targets))

	for i, f := range targets {
		b := store.StringToBackendType(f)

		switch b {
		case store.RedisBackendType:
			if redis == nil {
				panic(fmt.Sprintf("Redis backend is not configured but specified in targets: %s", f))
			}
			stores[i] = redis

		case store.S3BackendType:
			if s3 == nil {
				panic(fmt.Sprintf("S3 backend is not configured but specified in targets: %s", f))
			}
			stores[i] = s3

		case store.EigenDABackendType, store.MemoryBackendType:
			panic(fmt.Sprintf("Invalid target for fallback: %s", f))

		case store.Unknown:
			fallthrough

		default:
			panic(fmt.Sprintf("Unknown fallback target: %s", f))
		}
	}

	return stores
}

// LoadStoreManager ... creates storage backend clients and instruments them into a storage routing abstraction
func LoadStoreManager(ctx context.Context, cfg CLIConfig, log log.Logger, m metrics.Metricer) (store.IManager, error) {
	// create S3 backend store (if enabled)
	var err error
	var s3Store store.PrecomputedKeyStore
	var redisStore *redis.Store

	if cfg.EigenDAConfig.S3Config.Bucket != "" && cfg.EigenDAConfig.S3Config.Endpoint != "" {
		log.Info("Using S3 backend")
		s3Store, err = s3.NewS3(cfg.EigenDAConfig.S3Config)
		if err != nil {
			return nil, fmt.Errorf("failed to create S3 store: %w", err)
		}
	}

	if cfg.EigenDAConfig.RedisConfig.Endpoint != "" {
		log.Info("Using Redis backend")
		// create Redis backend store
		redisStore, err = redis.NewStore(&cfg.EigenDAConfig.RedisConfig)
		if err != nil {
			return nil, fmt.Errorf("failed to create Redis store: %w", err)
		}
	}

	// create cert/data verification type
	daCfg := cfg.EigenDAConfig
	vCfg := daCfg.VerifierConfig

	verifier, err := verify.NewVerifier(&vCfg, log)
	if err != nil {
		return nil, fmt.Errorf("failed to create verifier: %w", err)
	}

	if vCfg.VerifyCerts {
		log.Info("Certificate verification with Ethereum enabled")
	} else {
		log.Warn("Verification disabled")
	}

	// create EigenDA backend store
	var eigenDA store.GeneratedKeyStore
	if cfg.EigenDAConfig.MemstoreEnabled {
		log.Info("Using memstore backend for EigenDA")
		eigenDA, err = memstore.New(ctx, verifier, log, cfg.EigenDAConfig.MemstoreConfig)
	} else {
		var client *clients.EigenDAClient
		log.Info("Using EigenDA backend")
		client, err = clients.NewEigenDAClient(log.With("subsystem", "eigenda-client"), daCfg.EdaClientConfig)
		if err != nil {
			return nil, err
		}

		eigenDA, err = eigenda.NewStore(
			client,
			verifier,
			log,
			&eigenda.StoreConfig{
				MaxBlobSizeBytes:     cfg.EigenDAConfig.MemstoreConfig.MaxBlobSizeBytes,
				EthConfirmationDepth: cfg.EigenDAConfig.VerifierConfig.EthConfirmationDepth,
				StatusQueryTimeout:   cfg.EigenDAConfig.EdaClientConfig.StatusQueryTimeout,
			},
			store.NewWVMClient(log),
		)
	}

	if err != nil {
		return nil, err
	}

	// create secondary storage router
	fallbacks := populateTargets(cfg.EigenDAConfig.FallbackTargets, s3Store, redisStore)
	caches := populateTargets(cfg.EigenDAConfig.CacheTargets, s3Store, redisStore)
	secondary := store.NewSecondaryManager(log, m, caches, fallbacks)

	if secondary.Enabled() { // only spin-up go routines if secondary storage is enabled
		// NOTE: in the future the number of threads could be made configurable via env
		log.Debug("Starting secondary write loop(s)", "count", cfg.EigenDAConfig.AsyncPutWorkers)

		for i := 0; i < cfg.EigenDAConfig.AsyncPutWorkers; i++ {
			go secondary.WriteSubscriptionLoop(ctx)
		}
	}

<<<<<<< HEAD
	log.Info("Creating storage router", "eigenda backend type", eigenda != nil, "s3 backend type", s3 != nil)
	return store.NewRouter(eigenda.(store.WVMedKeyGeneratedStore), s3, log, caches, fallbacks)
=======
	log.Info("Creating storage router", "eigenda backend type", eigenDA != nil, "s3 backend type", s3Store != nil)
	return store.NewManager(eigenDA, s3Store, log, secondary)
>>>>>>> c6ab8fb1
}<|MERGE_RESOLUTION|>--- conflicted
+++ resolved
@@ -112,7 +112,6 @@
 				EthConfirmationDepth: cfg.EigenDAConfig.VerifierConfig.EthConfirmationDepth,
 				StatusQueryTimeout:   cfg.EigenDAConfig.EdaClientConfig.StatusQueryTimeout,
 			},
-			store.NewWVMClient(log),
 		)
 	}
 
@@ -134,11 +133,6 @@
 		}
 	}
 
-<<<<<<< HEAD
-	log.Info("Creating storage router", "eigenda backend type", eigenda != nil, "s3 backend type", s3 != nil)
-	return store.NewRouter(eigenda.(store.WVMedKeyGeneratedStore), s3, log, caches, fallbacks)
-=======
 	log.Info("Creating storage router", "eigenda backend type", eigenDA != nil, "s3 backend type", s3Store != nil)
 	return store.NewManager(eigenDA, s3Store, log, secondary)
->>>>>>> c6ab8fb1
 }
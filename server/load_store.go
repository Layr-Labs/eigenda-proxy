--- conflicted
+++ resolved
@@ -22,23 +22,16 @@
 		b := store.StringToBackendType(f)
 
 		switch b {
-<<<<<<< HEAD
-		case store.Redis:
+		case store.RedisBackendType:
 			if redis == nil {
 				panic(fmt.Sprintf("Redis backend is not configured but specified in targets: %s", f))
 			}
 			stores[i] = redis
 
-		case store.S3:
+		case store.S3BackendType:
 			if s3 == nil {
 				panic(fmt.Sprintf("S3 backend is not configured but specified in targets: %s", f))
 			}
-=======
-		case store.RedisBackendType:
-			stores[i] = redis
-
-		case store.S3BackendType:
->>>>>>> 35885817
 			stores[i] = s3
 
 		case store.EigenDABackendType, store.MemoryBackendType:

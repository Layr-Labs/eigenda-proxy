--- conflicted
+++ resolved
@@ -60,11 +60,7 @@
 	}
 	versionedCert := certs.NewVersionedCert(serializedCert, certVersion)
 
-<<<<<<< HEAD
-	return svr.handleGetShared(r.Context(), w, r, commitment, commitmentMeta)
-=======
-	return svr.handleGetShared(r.Context(), w, versionedCert, commitments.StandardCommitmentMode)
->>>>>>> 5f887a68
+	return svr.handleGetShared(r.Context(), w, r, versionedCert, commitments.StandardCommitmentMode)
 }
 
 // handleGetOPKeccakCommitment handles GET requests for optimism keccak commitments.
@@ -90,12 +86,8 @@
 		return err
 	}
 
-<<<<<<< HEAD
-	return svr.handleGetShared(r.Context(), w, r, commitment, commitmentMeta)
-=======
 	svr.writeResponse(w, payload)
 	return nil
->>>>>>> 5f887a68
 }
 
 // handleGetOPGenericCommitment handles the GET request for optimism generic commitments.
@@ -114,50 +106,35 @@
 	}
 	versionedCert := certs.NewVersionedCert(commitment, certVersion)
 
-<<<<<<< HEAD
-	return svr.handleGetShared(r.Context(), w, r, commitment, commitmentMeta)
-=======
-	return svr.handleGetShared(r.Context(), w, versionedCert, commitments.OptimismGenericCommitmentMode)
->>>>>>> 5f887a68
+	return svr.handleGetShared(r.Context(), w, r, versionedCert, commitments.OptimismGenericCommitmentMode)
 }
 
 func (svr *Server) handleGetShared(
 	ctx context.Context,
 	w http.ResponseWriter,
-<<<<<<< HEAD
 	r *http.Request,
-	comm []byte,
-	meta commitments.CommitmentMeta,
-) error {
-	commitmentHex := hex.EncodeToString(comm)
-	svr.log.Info("Processing GET request", "commitment", commitmentHex, "commitmentMeta", meta)
-	l1InclusionBlockNum, err := parseBatchInclusionL1BlockNumQueryParam(r)
-	if err != nil {
-		err = MetaError{
-			Err:  fmt.Errorf("invalid l1_block_number: %w", err),
-			Meta: meta,
-		}
-		// the inclusion block query param is optional, but if it is provided and invalid, we return a 400 error
-		// to let the client know that they probably have a bug.
-		http.Error(w, err.Error(), http.StatusBadRequest)
-		return err
-	}
-	input, err := svr.sm.Get(ctx, comm, meta, common.VerifyArgs{RollupL1InclusionBlockNum: l1InclusionBlockNum})
-=======
 	versionedCert certs.VersionedCert,
 	mode commitments.CommitmentMode,
 ) error {
 	serializedCertHex := hex.EncodeToString(versionedCert.SerializedCert)
 	svr.log.Info("Processing GET request", "commitmentMode", mode,
 		"certVersion", versionedCert.Version, "serializedCert", serializedCertHex)
-	input, err := svr.sm.Get(ctx, versionedCert, mode)
->>>>>>> 5f887a68
+
+	l1InclusionBlockNum, err := parseCommitmentInclusionL1BlockNumQueryParam(r)
+	if err != nil {
+		err = NewGETError(
+			fmt.Errorf("invalid l1_block_number: %w", err),
+			versionedCert.Version, mode)
+		// the inclusion block query param is optional, but if it is provided and invalid, we return a 400 error
+		// to let the client know that they probably have a bug.
+		http.Error(w, err.Error(), http.StatusBadRequest)
+		return err
+	}
+	input, err := svr.sm.Get(ctx, versionedCert, mode, common.VerifyArgs{RollupL1InclusionBlockNum: l1InclusionBlockNum})
 	if err != nil {
 		err = NewGETError(
 			fmt.Errorf("get request failed with serializedCert %v: %w", serializedCertHex, err),
-			versionedCert.Version,
-			mode,
-		)
+			versionedCert.Version, mode)
 		if errors.Is(err, ErrNotFound) {
 			http.Error(w, err.Error(), http.StatusNotFound)
 		} else {
@@ -177,7 +154,7 @@
 // Unhappy paths:
 //   - if the l1_inclusion_block_number is not provided, it returns 0 (whose meaning is to skip the check).
 //   - if the l1_inclusion_block_number is provided but isn't a valid integer, it returns an error.
-func parseBatchInclusionL1BlockNumQueryParam(r *http.Request) (uint64, error) {
+func parseCommitmentInclusionL1BlockNumQueryParam(r *http.Request) (uint64, error) {
 	l1BlockNumStr := r.URL.Query().Get("l1_inclusion_block_number")
 	if l1BlockNumStr != "" {
 		l1BlockNum, err := strconv.ParseUint(l1BlockNumStr, 10, 64)

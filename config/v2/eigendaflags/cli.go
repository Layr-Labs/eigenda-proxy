--- conflicted
+++ resolved
@@ -127,7 +127,7 @@
 		},
 		&cli.StringFlag{
 			Name: CertVerifierRouterAddrFlagName,
-			Usage: "Address of the EigenDACertVerifierRouter contract. " +
+			Usage: "Address of either the EigenDACertVerifierRouter or immutable EigenDACertVerifier contract. " +
 				"Required for performing eth_calls to verify EigenDA certificates.",
 			EnvVars:  []string{withEnvPrefix(envPrefix, "CERT_VERIFIER_ADDR")},
 			Category: category,
@@ -286,36 +286,34 @@
 		}
 	}
 
+	legacyCertVerifierAddress := ctx.String(CertVerifierLegacyAddrFlagName)
+	if legacyCertVerifierAddress == "" {
+		legacyCertVerifierAddress, err = eigenDANetwork.GetLegacyCertVerifierAddress()
+		if err != nil {
+			return common.ClientConfigV2{}, fmt.Errorf(
+				"cert verifier address wasn't specified, and failed to get it from the specified network: %w", err)
+		}
+	}
+
 	return common.ClientConfigV2{
-<<<<<<< HEAD
 		DisperserClientCfg:               disperserConfig,
 		PayloadDisperserCfg:              readPayloadDisperserCfg(ctx),
 		RelayPayloadRetrieverCfg:         readRelayRetrievalConfig(ctx),
 		ValidatorPayloadRetrieverCfg:     readValidatorRetrievalConfig(ctx),
 		PutTries:                         ctx.Int(PutRetriesFlagName),
 		MaxBlobSizeBytes:                 maxBlobLengthBytes,
+		EigenDALegacyCertVerifierAddress: legacyCertVerifierAddress,
 		EigenDACertVerifierAddress:       ctx.String(CertVerifierAddrFlagName),
-		EigenDACertVerifierRouterAddress: ctx.String(CertVerifierRouterAddrFlagName),
-		BLSOperatorStateRetrieverAddr:    blsOperatorStateRetrieverAddress,
-		EigenDAServiceManagerAddr:        serviceManagerAddress,
-		EigenDARegistryCoordinatorAddr:   registryCoordinatorAddress,
-=======
-		DisperserClientCfg:           disperserConfig,
-		PayloadDisperserCfg:          readPayloadDisperserCfg(ctx),
-		RelayPayloadRetrieverCfg:     readRelayRetrievalConfig(ctx),
-		ValidatorPayloadRetrieverCfg: readValidatorRetrievalConfig(ctx),
-		PutTries:                     ctx.Int(PutRetriesFlagName),
-		MaxBlobSizeBytes:             maxBlobLengthBytes,
-		EigenDACertVerifierAddress:   certVerifierAddress,
->>>>>>> 974dc19e
 		// we don't expose this configuration to users, as all production use cases should have
 		// both retrieval methods enabled. This could be exposed in the future, if necessary.
 		// Note the order of these retrievers, which is significant: the relay retriever will be
 		// tried first, and the validator retriever will only be tried if the relay retriever fails
-		RetrieversToEnable:            []common.RetrieverType{common.RelayRetrieverType, common.ValidatorRetrieverType},
-		BLSOperatorStateRetrieverAddr: blsOperatorStateRetrieverAddress,
-		EigenDAServiceManagerAddr:     serviceManagerAddress,
-		RBNRecencyWindowSize:          ctx.Uint64(RBNRecencyWindowSizeFlagName),
+		RetrieversToEnable:               []common.RetrieverType{common.RelayRetrieverType, common.ValidatorRetrieverType},
+		BLSOperatorStateRetrieverAddr:    blsOperatorStateRetrieverAddress,
+		EigenDARegistryCoordinatorAddr:   registryCoordinatorAddress,
+		EigenDACertVerifierRouterAddress: ctx.String(CertVerifierRouterAddrFlagName),
+		EigenDAServiceManagerAddr:        serviceManagerAddress,
+		RBNRecencyWindowSize:             ctx.Uint64(RBNRecencyWindowSizeFlagName),
 	}, nil
 }
 

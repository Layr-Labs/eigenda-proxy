--- conflicted
+++ resolved
@@ -194,12 +194,11 @@
 	}
 
 	return common.ClientConfigV2{
-<<<<<<< HEAD
 		DisperserClientCfg:            disperserConfig,
 		PayloadDisperserCfg:           readPayloadDisperserCfg(ctx),
 		RelayPayloadRetrieverCfg:      readRelayRetrievalConfig(ctx),
 		ValidatorPayloadRetrieverCfg:  readValidatorRetrievalConfig(ctx),
-		PutRetries:                    ctx.Uint(PutRetriesFlagName),
+		PutTries:                      ctx.Int(PutRetriesFlagName),
 		MaxBlobSizeBytes:              maxBlobLengthBytes,
 		EigenDACertVerifierAddress:    ctx.String(CertVerifierAddrFlagName),
 		BLSOperatorStateRetrieverAddr: ctx.String(BLSOperatorStateRetrieverFlagName),
@@ -209,14 +208,6 @@
 		// Note the order of these retrievers, which is significant: the relay retriever will be
 		// tried first, and the validator retriever will only be tried if the relay retriever fails
 		RetrieversToEnable: []common.RetrieverType{common.RelayRetrieverType, common.ValidatorRetrieverType},
-=======
-		DisperserClientCfg:         disperserConfig,
-		PayloadDisperserCfg:        readPayloadDisperserCfg(ctx),
-		RelayPayloadRetrieverCfg:   readRetrievalConfig(ctx),
-		PutTries:                   ctx.Int(PutRetriesFlagName),
-		MaxBlobSizeBytes:           maxBlobLengthBytes,
-		EigenDACertVerifierAddress: ctx.String(CertVerifierAddrFlagName),
->>>>>>> 154ef013
 	}, nil
 }
 

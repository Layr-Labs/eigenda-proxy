package config

import (
	"encoding/json"
	"fmt"

	"github.com/Layr-Labs/eigenda-proxy/common"
	"github.com/Layr-Labs/eigenda-proxy/config/eigendaflags"
	eigendaflags_v2 "github.com/Layr-Labs/eigenda-proxy/config/v2/eigendaflags"
	"github.com/Layr-Labs/eigenda-proxy/store"
	"github.com/Layr-Labs/eigenda-proxy/store/generated_key/memstore"
	"github.com/Layr-Labs/eigenda-proxy/store/generated_key/memstore/memconfig"
	"github.com/Layr-Labs/eigenda-proxy/verify"
	"github.com/Layr-Labs/eigenda/encoding/kzg"
	"github.com/urfave/cli/v2"
)

// ProxyConfig ... Higher order config which bundles all configs for orchestrating
// the proxy server with necessary client context
type ProxyConfig struct {
	ServerConfig     ServerConfig
	ClientConfigV1   common.ClientConfigV1
	VerifierConfigV1 verify.Config
	KzgConfig        kzg.KzgConfig
	ClientConfigV2   common.ClientConfigV2

	MemstoreConfig *memconfig.SafeConfig
	StorageConfig  store.Config
}

// ReadProxyConfig ... parses the Config from the provided flags or environment variables.
func ReadProxyConfig(ctx *cli.Context) (ProxyConfig, error) {
	clientConfigV1, err := eigendaflags.ReadClientConfigV1(ctx)
	if err != nil {
		return ProxyConfig{}, fmt.Errorf("read client config v1: %w", err)
	}

	verifierConfigV1 := verify.ReadConfig(ctx, clientConfigV1)

	clientConfigV2, err := eigendaflags_v2.ReadClientConfigV2(ctx)
	if err != nil {
		return ProxyConfig{}, fmt.Errorf("read client config v2: %w", err)
	}

	var maxBlobSizeBytes uint64
	if clientConfigV2.DisperseToV2 {
		maxBlobSizeBytes = clientConfigV2.MaxBlobSizeBytes
	} else {
		maxBlobSizeBytes = clientConfigV1.MaxBlobSizeBytes
	}

	kzgConfig := verify.ReadKzgConfig(ctx, maxBlobSizeBytes)

	memstoreConfig, err := memstore.ReadConfig(ctx, maxBlobSizeBytes)
	if err != nil {
		return ProxyConfig{}, fmt.Errorf("read memstore config: %w", err)
	}

	cfg := ProxyConfig{
		ServerConfig: ServerConfig{
<<<<<<< HEAD
			Host: ctx.String(ListenAddrFlagName),
			Port: ctx.Int(PortFlagName),
=======
			DisperseToV2: clientConfigV2.DisperseToV2,
			Host:         ctx.String(ListenAddrFlagName),
			Port:         ctx.Int(PortFlagName),
>>>>>>> 1dcdabb3
		},
		ClientConfigV1:   clientConfigV1,
		VerifierConfigV1: verifierConfigV1,
		KzgConfig:        kzgConfig,
		ClientConfigV2:   clientConfigV2,
		MemstoreConfig:   memstoreConfig,
		StorageConfig:    store.ReadConfig(ctx),
	}

	return cfg, nil
}

// Check ... verifies that configuration values are adequately set
func (cfg *ProxyConfig) Check() error {
	if cfg.MemstoreConfig.Enabled() {
		// provide dummy values to eigenda client config. Since the client won't be called in this
		// mode it doesn't matter.
		cfg.VerifierConfigV1.SvcManagerAddr = "0x0000000000000000000000000000000000000000"
		cfg.ClientConfigV1.EdaClientCfg.EthRpcUrl = "http://0.0.0.0:666"
	} else {
		if cfg.ClientConfigV1.EdaClientCfg.SvcManagerAddr == "" || cfg.VerifierConfigV1.SvcManagerAddr == "" {
			return fmt.Errorf("service manager address is required for communication with EigenDA")
		}
		if cfg.ClientConfigV1.EdaClientCfg.EthRpcUrl == "" {
			return fmt.Errorf("eth prc url is required for communication with EigenDA")
		}
		if cfg.ClientConfigV1.EdaClientCfg.RPC == "" {
			return fmt.Errorf("using eigenda backend (memstore.enabled=false) but eigenda disperser rpc url is not set")
		}
	}

	// cert verification is enabled
	// TODO: move this verification logic to verify/cli.go
	if cfg.VerifierConfigV1.VerifyCerts {
		if cfg.MemstoreConfig.Enabled() {
			return fmt.Errorf(
				"cannot enable cert verification when memstore is enabled. use --%s",
				verify.CertVerificationDisabledFlagName)
		}
		if cfg.VerifierConfigV1.RPCURL == "" {
			return fmt.Errorf("cert verification enabled but eth rpc is not set")
		}
		if cfg.ClientConfigV1.EdaClientCfg.SvcManagerAddr == "" || cfg.VerifierConfigV1.SvcManagerAddr == "" {
			return fmt.Errorf("cert verification enabled but svc manager address is not set")
		}
	}

	// V2 dispersal/retrieval enabled
	if cfg.ClientConfigV2.DisperseToV2 && !cfg.MemstoreConfig.Enabled() {
		err := cfg.ClientConfigV2.Check()
		if err != nil {
			return err
		}
	}

	return cfg.StorageConfig.Check()
}

func (cfg *ProxyConfig) ToString() (string, error) {
	redacted := "******"

	// create a copy, otherwise the original values being redacted will be lost
	configCopy := *cfg

	if configCopy.ClientConfigV1.EdaClientCfg.SignerPrivateKeyHex != "" {
		configCopy.ClientConfigV1.EdaClientCfg.SignerPrivateKeyHex = redacted
	}
	if configCopy.ClientConfigV1.EdaClientCfg.EthRpcUrl != "" {
		// hiding as RPC providers typically use sensitive API keys within
		configCopy.ClientConfigV1.EdaClientCfg.EthRpcUrl = redacted
	}
	if configCopy.StorageConfig.RedisConfig.Password != "" {
		configCopy.StorageConfig.RedisConfig.Password = redacted
	}
	if configCopy.StorageConfig.S3Config.AccessKeySecret != "" {
		configCopy.StorageConfig.S3Config.AccessKeySecret = redacted
	}
	if configCopy.StorageConfig.S3Config.AccessKeyID != "" {
		configCopy.StorageConfig.S3Config.AccessKeyID = redacted
	}

	configJSON, err := json.MarshalIndent(configCopy, "", "  ")
	if err != nil {
		return "", fmt.Errorf("failed to marshal config: %w", err)
	}

	return string(configJSON), nil
}<|MERGE_RESOLUTION|>--- conflicted
+++ resolved
@@ -58,14 +58,8 @@
 
 	cfg := ProxyConfig{
 		ServerConfig: ServerConfig{
-<<<<<<< HEAD
 			Host: ctx.String(ListenAddrFlagName),
 			Port: ctx.Int(PortFlagName),
-=======
-			DisperseToV2: clientConfigV2.DisperseToV2,
-			Host:         ctx.String(ListenAddrFlagName),
-			Port:         ctx.Int(PortFlagName),
->>>>>>> 1dcdabb3
 		},
 		ClientConfigV1:   clientConfigV1,
 		VerifierConfigV1: verifierConfigV1,
